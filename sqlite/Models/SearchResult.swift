//
//  SearchResult.swift
//  sqlite
//
//  Created by Mordecai Mengesteab on 5/27/25.
//

import Foundation

struct SearchResult: Identifiable {
    let threadChunk: ThreadChunk
    let thread: Thread
    let items: [Item]
    let distance: Double
    
<<<<<<< HEAD
    var id: String { document.id }
=======
    var id: String { threadChunk.id }
>>>>>>> 64562a78

    var similarity: Double {
        return max(0, 1.0 / (1.0 + distance))
    }
    
    var similarityPercentage: String {
        return String(format: "%.1f%%", similarity * 100)
    }
}<|MERGE_RESOLUTION|>--- conflicted
+++ resolved
@@ -13,11 +13,7 @@
     let items: [Item]
     let distance: Double
     
-<<<<<<< HEAD
-    var id: String { document.id }
-=======
     var id: String { threadChunk.id }
->>>>>>> 64562a78
 
     var similarity: Double {
         return max(0, 1.0 / (1.0 + distance))
