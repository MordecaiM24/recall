//
//  SQLiteService.swift
//  sqlite
//
//  Created by Mordecai Mengesteab on 5/25/25.
//

import Foundation
import SQLite3

enum SQLiteError: Error {
    case openDatabase(message: String)
    case prepare(message: String)
    case step(message: String)
    case bind(message: String)
    case initExtension(message: String)
}

<<<<<<< HEAD
// unified search result
struct UnifiedSearchResult {
    let type: ContentType
    let id: String // now UUID
    let title: String
    let content: String
    let snippet: String
    let date: Date
    let distance: Double
    let metadata: [String: Any]
}
=======
// not very DRY. could probably implement generics. maybe slightly better for performance this way (prep and all)? whatever.
>>>>>>> 64562a78

final class SQLiteService {
    private let dbPointer: OpaquePointer?
    private let embeddingDimensions: Int
    
    init(path: String = defaultDBPath, embeddingDimensions: Int = 384) throws {
        self.embeddingDimensions = embeddingDimensions
        
        // migrate-destroy if schema version changed
        let defaults = UserDefaults.standard
        let previous = defaults.integer(forKey: databaseVersionKey)
        if previous != schemaVersion {
            try? FileManager.default.removeItem(atPath: path)
            defaults.set(schemaVersion, forKey: databaseVersionKey)
        }
        
        var db: OpaquePointer?
        if sqlite3_open(path, &db) == SQLITE_OK {
            self.dbPointer = db
            
            if sqlite3_exec(db, "PRAGMA journal_mode=WAL;", nil, nil, nil) != SQLITE_OK {
                let msg = String(cString: sqlite3_errmsg(db))
                throw SQLiteError.openDatabase(message: "Failed to set WAL mode: \(msg)")
            }
            
            // load sqlite-vec extension
            if sqlite3_vec_init(db, nil, nil) != SQLITE_OK {
                let msg = String(cString: sqlite3_errmsg(db))
                throw SQLiteError.initExtension(message: msg)
            }
        } else {
            defer { if db != nil { sqlite3_close(db) } }
            let msg = db.flatMap { String(cString: sqlite3_errmsg($0)) } ?? "no error"
            throw SQLiteError.openDatabase(message: msg)
        }
    }
    
    deinit {
        sqlite3_close(dbPointer)
    }
    
    
    
    // MARK: - Database Setup
    
    func setupDatabase() throws {
<<<<<<< HEAD
        // documents table with UUID
        let documentsSQL = """
        CREATE TABLE IF NOT EXISTS Document(
            Id TEXT PRIMARY KEY,
            Title TEXT NOT NULL,
            Content TEXT NOT NULL,
            CreatedAt DATETIME DEFAULT CURRENT_TIMESTAMP
=======
        let documentsSQL = """
        CREATE TABLE IF NOT EXISTS Document(
            id TEXT PRIMARY KEY,
            title TEXT NOT NULL,
            content TEXT NOT NULL,
            created_at DATETIME DEFAULT CURRENT_TIMESTAMP
>>>>>>> 64562a78
        );
        """
        try execute(documentsSQL)
        print("documents table ready")
        
        try execute("CREATE INDEX IF NOT EXISTS idx_document_id ON Document(id);")
        print("document index ready")
        
        let emailsSQL = """
        CREATE TABLE IF NOT EXISTS Email(
            id TEXT PRIMARY KEY,
            original_id TEXT NOT NULL UNIQUE,
            thread_id TEXT NOT NULL,
            subject TEXT NOT NULL,
            sender TEXT NOT NULL,
            recipient TEXT NOT NULL,
            date DATETIME NOT NULL,
            content TEXT NOT NULL,
            labels TEXT,
            snippet TEXT,
            timestamp INTEGER NOT NULL,
            created_at DATETIME DEFAULT CURRENT_TIMESTAMP
        );
        """
        try execute(emailsSQL)
        print("emails table ready")
        
        try execute("CREATE INDEX IF NOT EXISTS idx_email_id ON Email(id);")
        try execute("CREATE INDEX IF NOT EXISTS idx_email_thread_id ON Email(thread_id);")
        print("created email indexes")
        
        
        let messagesSQL = """
        CREATE TABLE IF NOT EXISTS Message(
            id TEXT PRIMARY KEY,
            original_id INTEGER NOT NULL,
            text TEXT NOT NULL,
            date DATETIME NOT NULL,
            timestamp INTEGER NOT NULL,
            is_from_me BOOLEAN NOT NULL,
            is_sent BOOLEAN NOT NULL,
            service TEXT NOT NULL,
            contact TEXT NOT NULL,
            chat_name TEXT,
            chat_id TEXT,
            contact_number TEXT,
            created_at DATETIME DEFAULT CURRENT_TIMESTAMP,
            UNIQUE(original_id)
        );
        """
        try execute(messagesSQL)
        print("messages table ready")
        
        try execute("CREATE INDEX IF NOT EXISTS idx_message_id on Email(id);")
        try execute("CREATE INDEX IF NOT EXISTS idx_contact ON Message(contact);")
        print("created message indexes")
        
        let notesSQL = """
        CREATE TABLE IF NOT EXISTS Note(
            id TEXT PRIMARY KEY,
            original_id INTEGER NOT NULL,
            title TEXT NOT NULL,
            snippet TEXT,
            content TEXT NOT NULL,
            folder TEXT NOT NULL,
            created DATE,
            modified DATETIME NOT NULL,
            creation_timestamp REAL,
            modification_timestamp REAL NOT NULL,
            created_at DATETIME DEFAULT CURRENT_TIMESTAMP
        );        
        """
        try execute(notesSQL)
        print("notes table ready")
        
        try execute("CREATE INDEX IF NOT EXISTS idx_note_id ON Note(id);")
        print("created notes indexes")
        
        let itemsSQL = """
        CREATE TABLE IF NOT EXISTS Item(
            id TEXT PRIMARY KEY,
            type TEXT NOT NULL CHECK(type IN ('document', 'email', 'message', 'note')),
            thread_id TEXT NOT NULL,
            title TEXT NOT NULL,
            content TEXT NOT NULL,
            snippet TEXT NOT NULL,
            date DATETIME NOT NULL,
            metadata TEXT, 
            created_at DATETIME DEFAULT CURRENT_TIMESTAMP
        );
        """
        try execute(itemsSQL)
        print("items table ready")
        
<<<<<<< HEAD
        // messages table with UUID
        let messagesSQL = """
        CREATE TABLE IF NOT EXISTS Message(
            Id TEXT PRIMARY KEY,
            OriginalId INTEGER NOT NULL,
            Text TEXT NOT NULL,
            Date DATETIME NOT NULL,
            Timestamp INTEGER NOT NULL,
            IsFromMe BOOLEAN NOT NULL,
            IsSent BOOLEAN NOT NULL,
            Service TEXT NOT NULL,
            Contact TEXT,
            ChatName TEXT,
            ChatId TEXT NOT NULL,
            CreatedAt DATETIME DEFAULT CURRENT_TIMESTAMP,
            UNIQUE(OriginalId, ChatId)
        );
        """
        try execute(messagesSQL)
        print("✓ messages table ready")
        
        // emails table with UUID
        let emailsSQL = """
        CREATE TABLE IF NOT EXISTS Email(
            Id TEXT PRIMARY KEY,
            OriginalId TEXT NOT NULL UNIQUE,
            ThreadId TEXT NOT NULL,
            Subject TEXT NOT NULL,
            Sender TEXT NOT NULL,
            Recipient TEXT NOT NULL,
            Date DATETIME NOT NULL,
            Content TEXT NOT NULL,
            Labels TEXT,
            Snippet TEXT,
            Timestamp INTEGER NOT NULL,
            CreatedAt DATETIME DEFAULT CURRENT_TIMESTAMP
        );
        """
        try execute(emailsSQL)
        print("✓ emails table ready")
        
        // notes table with UUID
        let notesSQL = """
        CREATE TABLE IF NOT EXISTS Note(
            Id TEXT PRIMARY KEY,
            OriginalId INTEGER NOT NULL UNIQUE,
            Title TEXT NOT NULL,
            Snippet TEXT,
            Content TEXT NOT NULL,
            Folder TEXT NOT NULL,
            Created DATETIME,
            Modified DATETIME NOT NULL,
            CreationTimestamp REAL,
            ModificationTimestamp REAL NOT NULL,
            CreatedAt DATETIME DEFAULT CURRENT_TIMESTAMP
        );
        """
        try execute(notesSQL)
        print("✓ notes table ready")
        
        // single chunk virtual table for all content
        let chunkSQL = """
        CREATE VIRTUAL TABLE IF NOT EXISTS Chunk USING vec0(
            parent_id TEXT,
            content_type TEXT,
            chunk_index INTEGER,
            +chunk_text TEXT,
            embedding float[\(embeddingDimensions)]
        );
        """
        try execute(chunkSQL)
        print("✓ chunk table ready")
        
        print("database setup complete ✨")
    }
    
    // MARK: - UUID Generation
    
    private func generateUUID() -> String {
        return UUID().uuidString
    }
    
    // MARK: - Unified Search
    
    func searchAllContent(queryEmbedding: [Float], limit: Int = 20, contentTypes: [ContentType] = ContentType.allCases) throws -> [UnifiedSearchResult] {
        let placeholders = contentTypes.map { _ in "?" }.joined(separator: ",")
        let vectorSQL = """
        SELECT parent_id, content_type, distance 
        FROM Chunk 
        WHERE content_type IN (\(placeholders)) 
        AND chunk_index = 0
        AND embedding MATCH vec_f32(?) 
        ORDER BY distance 
        LIMIT ?;
        """
        
        let stmt = try prepare(vectorSQL)
        defer { sqlite3_finalize(stmt) }
        
        // bind content types
        for (index, contentType) in contentTypes.enumerated() {
            let SQLITE_TRANSIENT = unsafeBitCast(-1, to: sqlite3_destructor_type.self)
            guard sqlite3_bind_text(stmt, Int32(index + 1), contentType.rawValue, -1, SQLITE_TRANSIENT) == SQLITE_OK else {
                throw SQLiteError.bind(message: errorMessage)
            }
        }
        
        // bind embedding and limit
        let vectorBlob = embeddingToBlob(queryEmbedding)
        guard sqlite3_bind_blob(stmt, Int32(contentTypes.count + 1), vectorBlob, Int32(vectorBlob.count), nil) == SQLITE_OK,
              sqlite3_bind_int(stmt, Int32(contentTypes.count + 2), Int32(limit)) == SQLITE_OK else {
            throw SQLiteError.bind(message: errorMessage)
        }
        
        var results = [UnifiedSearchResult]()
        while sqlite3_step(stmt) == SQLITE_ROW {
            let parentId = String(cString: sqlite3_column_text(stmt, 0))
            let contentType = String(cString: sqlite3_column_text(stmt, 1))
            let distance = sqlite3_column_double(stmt, 2)
            
            if let type = ContentType(rawValue: contentType),
               let result = try fetchUnifiedResult(type: type, id: parentId, distance: distance) {
                results.append(result)
            }
        }
        
        return results
    }
    
    private func fetchUnifiedResult(type: ContentType, id: String, distance: Double) throws -> UnifiedSearchResult? {
        switch type {
        case .document:
            guard let doc = try findDocument(id: id) else {
                print("failed to find document with id: \(id)")
                return nil
            }
            return UnifiedSearchResult(
                type: .document,
                id: id,
                title: doc.title,
                content: doc.content,
                snippet: String(doc.content.prefix(200)),
                date: doc.createdAt,
                distance: distance,
                metadata: [:]
            )
            
        case .message:
            guard let msg = try findMessage(id: id) else {
                print("failed to find message with id: \(id)")
                return nil
            }
            let messageDate = parseMessageDate(msg.date) ?? Date(timeIntervalSince1970: Double(msg.timestamp) / 1_000_000_000)
            return UnifiedSearchResult(
                type: .message,
                id: id,
                title: msg.chatName.isEmpty ? msg.chatId : msg.chatName,
                content: msg.text,
                snippet: msg.text,
                date: messageDate,
                distance: distance,
                metadata: [
                    "isFromMe": msg.isFromMe,
                    "service": msg.service,
                    "contact": msg.contact ?? "",
                    "chatId": msg.chatId
                ]
            )
            
        case .email:
            guard let email = try findEmail(id: id) else {
                print("failed to find email with id: \(id)")
                return nil
            }
            let emailDate = parseEmailDate(email.readableDate) ?? Date(timeIntervalSince1970: Double(email.timestamp))
            return UnifiedSearchResult(
                type: .email,
                id: id,
                title: email.subject,
                content: email.content,
                snippet: email.snippet,
                date: emailDate,
                distance: distance,
                metadata: [
                    "sender": email.sender,
                    "recipient": email.recipient,
                    "threadId": email.threadId,
                    "labels": email.labels
                ]
            )
            
        case .note:
            guard let note = try findNote(id: id) else {
                print("failed to find note with id: \(id)")
                return nil
            }
            let noteDate = parseNoteDate(note.modified) ?? Date(timeIntervalSinceReferenceDate: note.modificationTimestamp)
            return UnifiedSearchResult(
                type: .note,
                id: id,
                title: note.title,
                content: note.content,
                snippet: note.snippet ?? String(note.content.prefix(200)),
                date: noteDate,
                distance: distance,
                metadata: [
                    "folder": note.folder,
                    "created": note.created != nil ? parseNoteDate(note.created!)?.timeIntervalSince1970 ?? 0 : 0
                ]
            )
        }
    }
    
    // MARK: - Date Parsing Helpers
    
    private func parseMessageDate(_ dateString: String) -> Date? {
        let formatter = DateFormatter()
        formatter.dateFormat = "yyyy-MM-dd HH:mm:ss"
        return formatter.date(from: dateString)
    }
    
    private func parseEmailDate(_ dateString: String) -> Date? {
        let formatter = ISO8601DateFormatter()
        return formatter.date(from: dateString)
    }
    
    private func parseNoteDate(_ dateString: String) -> Date? {
        let formatter = DateFormatter()
        formatter.dateFormat = "yyyy-MM-dd HH:mm:ss"
        return formatter.date(from: dateString)
    }
    
    // MARK: - Message Operations
    
    func findAllMessages() throws -> [Message] {
        let sql = "SELECT * FROM Message ORDER BY Date DESC"
        let stmt = try prepare(sql)
        defer { sqlite3_finalize(stmt) }
        
        var messages: [Message] = []
        
        while sqlite3_step(stmt) == SQLITE_ROW {
            let messageData = extractMessage(from: stmt)
            messages.append(Message(from: messageData))
        }
        
        return messages
    }
    
    func insertMessage(_ message: MessageData) throws -> String {
        let messageId = generateUUID()
        
        let sql = """
        INSERT OR REPLACE INTO Message 
        (Id, OriginalId, Text, Date, Timestamp, IsFromMe, IsSent, Service, Contact, ChatName, ChatId)
        VALUES (?, ?, ?, ?, ?, ?, ?, ?, ?, ?, ?);
        """
        
        let stmt = try prepare(sql)
        defer { sqlite3_finalize(stmt) }
        
        let SQLITE_TRANSIENT = unsafeBitCast(-1, to: sqlite3_destructor_type.self)
        
        guard sqlite3_bind_text(stmt, 1, messageId, -1, SQLITE_TRANSIENT) == SQLITE_OK,
              sqlite3_bind_int(stmt, 2, message.originalId) == SQLITE_OK,
              sqlite3_bind_text(stmt, 3, message.text, -1, SQLITE_TRANSIENT) == SQLITE_OK,
              sqlite3_bind_text(stmt, 4, message.date, -1, SQLITE_TRANSIENT) == SQLITE_OK,
              sqlite3_bind_int64(stmt, 5, message.timestamp) == SQLITE_OK,
              sqlite3_bind_int(stmt, 6, message.isFromMe ? 1 : 0) == SQLITE_OK,
              sqlite3_bind_int(stmt, 7, message.isSent ? 1 : 0) == SQLITE_OK,
              sqlite3_bind_text(stmt, 8, message.service, -1, SQLITE_TRANSIENT) == SQLITE_OK,
              sqlite3_bind_text(stmt, 9, message.contact, -1, SQLITE_TRANSIENT) == SQLITE_OK,
              sqlite3_bind_text(stmt, 10, message.chatName, -1, SQLITE_TRANSIENT) == SQLITE_OK,
              sqlite3_bind_text(stmt, 11, message.chatId, -1, SQLITE_TRANSIENT) == SQLITE_OK else {
            throw SQLiteError.bind(message: errorMessage)
        }
        
        guard sqlite3_step(stmt) == SQLITE_DONE else {
            throw SQLiteError.step(message: errorMessage)
        }
        
        print("inserted message with id: \(messageId) (original: \(message.originalId))")
        return messageId
    }
    
    func findMessage(id: String) throws -> MessageData? {
        let sql = "SELECT * FROM Message WHERE Id = ?;"
        let stmt = try prepare(sql)
        defer { sqlite3_finalize(stmt) }
        
        let SQLITE_TRANSIENT = unsafeBitCast(-1, to: sqlite3_destructor_type.self)
        guard sqlite3_bind_text(stmt, 1, id, -1, SQLITE_TRANSIENT) == SQLITE_OK else {
            throw SQLiteError.bind(message: errorMessage)
        }
        
        if sqlite3_step(stmt) == SQLITE_ROW {
            return extractMessage(from: stmt)
=======
        try execute("CREATE INDEX IF NOT EXISTS idx_item_id ON Item(id);")
        try execute("CREATE INDEX IF NOT EXISTS idx_item_type ON Item(type);")
        try execute("CREATE INDEX IF NOT EXISTS idx_item_thread_id ON Item(thread_id);")
        print("created items indexes")
        
        let threadsSQL = """
        CREATE TABLE IF NOT EXISTS Thread(
            id TEXT PRIMARY KEY,
            type TEXT NOT NULL CHECK(type IN ('document', 'email', 'message', 'note')),
            thread_id TEXT NOT NULL,
            item_ids TEXT NOT NULL,
            snippet TEXT NOT NULL,
            content TEXT NOT NULL,
            created DATETIME DEFAULT CURRENT_TIMESTAMP
        );
        """
        try execute(threadsSQL)
        print("threads table ready")
        
        try execute("CREATE INDEX IF NOT EXISTS idx_thread_id ON Thread(id);")
        try execute("CREATE INDEX IF NOT EXISTS idx_thread_type ON Thread(type);")
        print("created threads indexes")
        
        let threadChunksSQL = """
        CREATE VIRTUAL TABLE IF NOT EXISTS Chunk USING vec0(
            id TEXT PRIMARY KEY,
            thread_id TEXT NOT NULL,
            parent_ids TEXT NOT NULL,
            type TEXT NOT NULL CHECK(content_type IN ('document', 'email', 'message', 'note')),
            chunk_index INTEGER,
            startPosition INTEGER,
            endPosition INTEGER,
            +content TEXT,
            embedding float[\(embeddingDimensions)]
        );
        """
        try execute(threadChunksSQL)
        print("thread chunks table ready")
    }
    
    // would rather not deal with race conditions later
    // only necessary on writes (wal covers reads)
    private let dbQueue = DispatchQueue(label: "sqlite.serial.db")
    
    func sync<T>(_ block: () throws -> T) rethrows -> T {
        try dbQueue.sync {
            try block()
        }
    }
    
    // MARK: - Search
    
    func searchThreadChunks(
        queryEmbedding: [Float],
        limit: Int = 20,
        types: [ContentType]? = ContentType.allCases
    ) throws -> [SearchResult] {
        let contentTypes = types ?? ContentType.allCases
        // Build the “IN (?,?,…)” part dynamically
        let placeholders = contentTypes.map { _ in "?" }.joined(separator: ",")
        let sql = """
            SELECT id, thread_id, distance
            FROM Chunk
            WHERE type IN (\(placeholders))
              AND chunk_index = 0
              AND embedding MATCH vec_f32(?)
            ORDER BY distance
            LIMIT ?;
            """
        
        let stmt = try prepare(sql)
        defer { sqlite3_finalize(stmt) }
        
        let SQLITE_TRANSIENT = unsafeBitCast(-1, to: sqlite3_destructor_type.self)
        
        for (i, ct) in contentTypes.enumerated() {
            guard sqlite3_bind_text(stmt, Int32(i + 1), ct.rawValue, -1, SQLITE_TRANSIENT) == SQLITE_OK else {
                throw SQLiteError.bind(message: errorMessage)
            }
        }
        
        let blob = embeddingToBlob(queryEmbedding)
        let blobIndex = contentTypes.count + 1
        guard sqlite3_bind_blob(stmt, Int32(blobIndex), blob, Int32(blob.count), nil) == SQLITE_OK else {
            throw SQLiteError.bind(message: errorMessage)
        }
        
        let limitIndex = contentTypes.count + 2
        guard sqlite3_bind_int(stmt, Int32(limitIndex), Int32(limit)) == SQLITE_OK else {
            throw SQLiteError.bind(message: errorMessage)
        }
        
        var results = [SearchResult]()
        while sqlite3_step(stmt) == SQLITE_ROW {
            let chunkId   = String(cString: sqlite3_column_text(stmt, 0))
            let threadId  = String(cString: sqlite3_column_text(stmt, 1))
            let distance  = sqlite3_column_double(stmt, 2)
            
            let chunks = try getAllChunksByThreadId(threadId)
            guard let threadChunk = chunks.first(where: { $0.id == chunkId }) else { continue }
            
            guard let thread = try findThread(id: threadId) else { continue }
            let items = try getItemsByThreadId(threadId)
            
            results.append(
                SearchResult(
                    threadChunk: threadChunk,
                    thread: thread,
                    items: items,
                    distance: distance
                )
            )
        }
        
        return results
        
    }
    
    // MARK: - "Optimized" Batch Insertions:
    // (optimal bc single preparation vs per row statement prep)
    
    func insertItems(_ items: [Item]) throws -> [String] {
        return try sync {
            let sql = """
                INSERT INTO Item (id, type, thread_id, title, content, snippet, date, metadata, created_at)
                VALUES (?, ?, ?, ?, ?, ?, ?, ?, ?);
            """
            var stmt: OpaquePointer?
            var insertedIds = [String]()
            try beginTransaction()
            defer {
                sqlite3_finalize(stmt)
            }
            guard sqlite3_prepare_v2(dbPointer, sql, -1, &stmt, nil) == SQLITE_OK else {
                throw SQLiteError.prepare(message: errorMessage)
            }
            let SQLITE_TRANSIENT = unsafeBitCast(-1, to: sqlite3_destructor_type.self)
            for item in items {
                sqlite3_reset(stmt)
                sqlite3_clear_bindings(stmt)
                let metadataData = try JSONSerialization.data(withJSONObject: item.metadata)
                let metadataString = String(data: metadataData, encoding: .utf8) ?? "{}"
                let dateString = ISO8601DateFormatter().string(from: item.date)
                guard
                    sqlite3_bind_text(stmt, 1, item.id, -1, SQLITE_TRANSIENT) == SQLITE_OK,
                    sqlite3_bind_text(stmt, 2, item.type.rawValue, -1, SQLITE_TRANSIENT) == SQLITE_OK,
                    sqlite3_bind_text(stmt, 3, item.threadId, -1, SQLITE_TRANSIENT) == SQLITE_OK,
                    sqlite3_bind_text(stmt, 4, item.title, -1, SQLITE_TRANSIENT) == SQLITE_OK,
                    sqlite3_bind_text(stmt, 5, item.content, -1, SQLITE_TRANSIENT) == SQLITE_OK,
                    sqlite3_bind_text(stmt, 6, item.snippet, -1, SQLITE_TRANSIENT) == SQLITE_OK,
                    sqlite3_bind_text(stmt, 7, dateString, -1, SQLITE_TRANSIENT) == SQLITE_OK,
                    sqlite3_bind_text(stmt, 8, metadataString, -1, SQLITE_TRANSIENT) == SQLITE_OK,
                    sqlite3_bind_text(stmt, 9, dateString, -1, SQLITE_TRANSIENT) == SQLITE_OK
                else {
                    throw SQLiteError.bind(message: errorMessage)
                }
                guard sqlite3_step(stmt) == SQLITE_DONE else {
                    throw SQLiteError.step(message: errorMessage)
                }
                insertedIds.append(item.id)
            }
            try commitTransaction()
            return insertedIds
        }
    }
    
    
    func insertDocuments(_ documents: [Document]) throws -> [String] {
        return try sync {
            let sql = "INSERT INTO Document (id, title, content, created_at) VALUES (?, ?, ?, ?);"
            var stmt: OpaquePointer?
            var insertedIds = [String]()
            try beginTransaction()
            defer {
                sqlite3_finalize(stmt)
            }
            guard sqlite3_prepare_v2(dbPointer, sql, -1, &stmt, nil) == SQLITE_OK else {
                throw SQLiteError.prepare(message: errorMessage)
            }
            let SQLITE_TRANSIENT = unsafeBitCast(-1, to: sqlite3_destructor_type.self)
            for doc in documents {
                sqlite3_reset(stmt)
                sqlite3_clear_bindings(stmt)
                guard
                    sqlite3_bind_text(stmt, 1, doc.id, -1, SQLITE_TRANSIENT) == SQLITE_OK,
                    sqlite3_bind_text(stmt, 2, doc.title, -1, SQLITE_TRANSIENT) == SQLITE_OK,
                    sqlite3_bind_text(stmt, 3, doc.content, -1, SQLITE_TRANSIENT) == SQLITE_OK,
                    sqlite3_bind_text(stmt, 4, ISO8601DateFormatter().string(from: doc.createdAt), -1, SQLITE_TRANSIENT) == SQLITE_OK
                else {
                    throw SQLiteError.bind(message: errorMessage)
                }
                guard sqlite3_step(stmt) == SQLITE_DONE else {
                    throw SQLiteError.step(message: errorMessage)
                }
                insertedIds.append(doc.id)
            }
            try commitTransaction()
            return insertedIds
>>>>>>> 64562a78
        }
    }
    
<<<<<<< HEAD
    func deleteMessage(id: String) throws {
        try execute("BEGIN TRANSACTION;")
        defer { try? execute("COMMIT;") }
        do {
            let stmt = try prepare("DELETE FROM Message WHERE Id = ?;")
            defer { sqlite3_finalize(stmt) }
            let SQLITE_TRANSIENT = unsafeBitCast(-1, to: sqlite3_destructor_type.self)
            guard sqlite3_bind_text(stmt, 1, id, -1, SQLITE_TRANSIENT) == SQLITE_OK else {
                throw SQLiteError.bind(message: errorMessage)
            }
            guard sqlite3_step(stmt) == SQLITE_DONE else {
                throw SQLiteError.step(message: errorMessage)
            }
        }

        do {
            let stmt = try prepare("DELETE FROM Chunk WHERE parent_id = ?;")
            defer { sqlite3_finalize(stmt) }
            let SQLITE_TRANSIENT = unsafeBitCast(-1, to: sqlite3_destructor_type.self)
            guard sqlite3_bind_text(stmt, 1, id, -1, SQLITE_TRANSIENT) == SQLITE_OK else {
                throw SQLiteError.bind(message: errorMessage)
            }
            guard sqlite3_step(stmt) == SQLITE_DONE else {
                throw SQLiteError.step(message: errorMessage)
            }
        }
    }

    
    // MARK: - Email Operations
    
    func findAllEmails() throws -> [Email] {
        let sql = "SELECT * FROM Email ORDER BY Date DESC;"
        let stmt = try prepare(sql)
        defer { sqlite3_finalize(stmt) }
        
        var emails: [Email] = []
        while sqlite3_step(stmt) == SQLITE_ROW {
            let emailData = extractEmail(from: stmt)
            emails.append(Email(from: emailData))
        }
        return emails
    }
    
    func insertEmail(_ email: EmailData) throws -> String {
        let emailId = generateUUID()
        
        let sql = """
        INSERT OR REPLACE INTO Email 
        (Id, OriginalId, ThreadId, Subject, Sender, Recipient, Date, Content, Labels, Snippet, Timestamp)
        VALUES (?, ?, ?, ?, ?, ?, ?, ?, ?, ?, ?);
        """
        
        let stmt = try prepare(sql)
        defer { sqlite3_finalize(stmt) }
        
        let SQLITE_TRANSIENT = unsafeBitCast(-1, to: sqlite3_destructor_type.self)
        let labelsJson = try? JSONSerialization.data(withJSONObject: email.labels, options: [])
        let labelsString = labelsJson.flatMap { String(data: $0, encoding: .utf8) } ?? "[]"
        
        guard sqlite3_bind_text(stmt, 1, emailId, -1, SQLITE_TRANSIENT) == SQLITE_OK,
              sqlite3_bind_text(stmt, 2, email.originalId, -1, SQLITE_TRANSIENT) == SQLITE_OK,
              sqlite3_bind_text(stmt, 3, email.threadId, -1, SQLITE_TRANSIENT) == SQLITE_OK,
              sqlite3_bind_text(stmt, 4, email.subject, -1, SQLITE_TRANSIENT) == SQLITE_OK,
              sqlite3_bind_text(stmt, 5, email.sender, -1, SQLITE_TRANSIENT) == SQLITE_OK,
              sqlite3_bind_text(stmt, 6, email.recipient, -1, SQLITE_TRANSIENT) == SQLITE_OK,
              sqlite3_bind_text(stmt, 7, email.readableDate, -1, SQLITE_TRANSIENT) == SQLITE_OK,
              sqlite3_bind_text(stmt, 8, email.content, -1, SQLITE_TRANSIENT) == SQLITE_OK,
              sqlite3_bind_text(stmt, 9, labelsString, -1, SQLITE_TRANSIENT) == SQLITE_OK,
              sqlite3_bind_text(stmt, 10, email.snippet, -1, SQLITE_TRANSIENT) == SQLITE_OK,
              sqlite3_bind_int64(stmt, 11, email.timestamp) == SQLITE_OK else {
            throw SQLiteError.bind(message: errorMessage)
        }
        
        guard sqlite3_step(stmt) == SQLITE_DONE else {
            throw SQLiteError.step(message: errorMessage)
        }
        
        print("inserted email with id: \(emailId) (original: \(email.originalId))")
        return emailId
    }
    
    func findEmail(id: String) throws -> EmailData? {
        let sql = "SELECT * FROM Email WHERE Id = ?;"
        let stmt = try prepare(sql)
        defer { sqlite3_finalize(stmt) }
        
        let SQLITE_TRANSIENT = unsafeBitCast(-1, to: sqlite3_destructor_type.self)
        guard sqlite3_bind_text(stmt, 1, id, -1, SQLITE_TRANSIENT) == SQLITE_OK else {
            throw SQLiteError.bind(message: errorMessage)
        }
        
        if sqlite3_step(stmt) == SQLITE_ROW {
            return extractEmail(from: stmt)
        }
        return nil
    }
    
    func deleteEmail(id: String) throws {
        try execute("BEGIN TRANSACTION;")
        defer { try? execute("COMMIT;") }
        do {
            let stmt = try prepare("DELETE FROM Email WHERE Id = ?;")
            defer { sqlite3_finalize(stmt) }
            let SQLITE_TRANSIENT = unsafeBitCast(-1, to: sqlite3_destructor_type.self)
            guard sqlite3_bind_text(stmt, 1, id, -1, SQLITE_TRANSIENT) == SQLITE_OK else {
                throw SQLiteError.bind(message: errorMessage)
            }
            guard sqlite3_step(stmt) == SQLITE_DONE else {
                throw SQLiteError.step(message: errorMessage)
            }
        }

        do {
            let stmt = try prepare("DELETE FROM Chunk WHERE parent_id = ?;")
            defer { sqlite3_finalize(stmt) }
            let SQLITE_TRANSIENT = unsafeBitCast(-1, to: sqlite3_destructor_type.self)
            guard sqlite3_bind_text(stmt, 1, id, -1, SQLITE_TRANSIENT) == SQLITE_OK else {
                throw SQLiteError.bind(message: errorMessage)
            }
            guard sqlite3_step(stmt) == SQLITE_DONE else {
                throw SQLiteError.step(message: errorMessage)
            }
        }
    }

    
    // MARK: - Note Operations
    
    func findAllNotes() throws -> [Note] {
        let noteSql = "SELECT * FROM Note ORDER BY Modified DESC"
        let stmt = try prepare(noteSql)
        defer { sqlite3_finalize(stmt) }
        
        var notes: [Note] = []
        
        while sqlite3_step(stmt) == SQLITE_ROW {
            let noteData = extractNote(from: stmt)
            notes.append(Note(from: noteData))
        }
        
        return notes
    }
    
    func insertNote(_ note: NoteData) throws -> String {
        let noteId = generateUUID()
        
        let sql = """
        INSERT OR REPLACE INTO Note 
        (Id, OriginalId, Title, Snippet, Content, Folder, Created, Modified, CreationTimestamp, ModificationTimestamp)
        VALUES (?, ?, ?, ?, ?, ?, ?, ?, ?, ?);
        """
        
        let stmt = try prepare(sql)
        defer { sqlite3_finalize(stmt) }
        
        let SQLITE_TRANSIENT = unsafeBitCast(-1, to: sqlite3_destructor_type.self)
        
        guard sqlite3_bind_text(stmt, 1, noteId, -1, SQLITE_TRANSIENT) == SQLITE_OK,
              sqlite3_bind_int(stmt, 2, note.originalId) == SQLITE_OK,
              sqlite3_bind_text(stmt, 3, note.title, -1, SQLITE_TRANSIENT) == SQLITE_OK,
              sqlite3_bind_text(stmt, 4, note.snippet, -1, SQLITE_TRANSIENT) == SQLITE_OK,
              sqlite3_bind_text(stmt, 5, note.content, -1, SQLITE_TRANSIENT) == SQLITE_OK,
              sqlite3_bind_text(stmt, 6, note.folder, -1, SQLITE_TRANSIENT) == SQLITE_OK else {
            throw SQLiteError.bind(message: errorMessage)
        }
        
        // handle nullable dates
        if let created = note.created {
            guard sqlite3_bind_text(stmt, 7, created, -1, SQLITE_TRANSIENT) == SQLITE_OK else {
                throw SQLiteError.bind(message: errorMessage)
            }
        } else {
            guard sqlite3_bind_null(stmt, 7) == SQLITE_OK else {
                throw SQLiteError.bind(message: errorMessage)
=======
    
    func insertEmails(_ emails: [Email]) throws -> [String] {
        return try sync {
            let sql = """
                INSERT INTO Email (id, original_id, thread_id, subject, sender, recipient, date, content, labels, snippet, timestamp, created_at)
                VALUES (?, ?, ?, ?, ?, ?, ?, ?, ?, ?, ?, ?);
            """
            var stmt: OpaquePointer?
            var insertedIds = [String]()
            try beginTransaction()
            defer {
                sqlite3_finalize(stmt)
            }
            guard sqlite3_prepare_v2(dbPointer, sql, -1, &stmt, nil) == SQLITE_OK else {
                throw SQLiteError.prepare(message: errorMessage)
            }
            let SQLITE_TRANSIENT = unsafeBitCast(-1, to: sqlite3_destructor_type.self)
            for email in emails {
                sqlite3_reset(stmt)
                sqlite3_clear_bindings(stmt)
                let labelsJSON = try JSONSerialization.data(withJSONObject: email.labels)
                let labelsString = String(data: labelsJSON, encoding: .utf8) ?? "[]"
                guard
                    sqlite3_bind_text(stmt, 1, email.id, -1, SQLITE_TRANSIENT) == SQLITE_OK,
                    sqlite3_bind_text(stmt, 2, email.originalId, -1, SQLITE_TRANSIENT) == SQLITE_OK,
                    sqlite3_bind_text(stmt, 3, email.threadId, -1, SQLITE_TRANSIENT) == SQLITE_OK,
                    sqlite3_bind_text(stmt, 4, email.subject, -1, SQLITE_TRANSIENT) == SQLITE_OK,
                    sqlite3_bind_text(stmt, 5, email.sender, -1, SQLITE_TRANSIENT) == SQLITE_OK,
                    sqlite3_bind_text(stmt, 6, email.recipient, -1, SQLITE_TRANSIENT) == SQLITE_OK,
                    sqlite3_bind_text(stmt, 7, ISO8601DateFormatter().string(from: email.date), -1, SQLITE_TRANSIENT) == SQLITE_OK,
                    sqlite3_bind_text(stmt, 8, email.content, -1, SQLITE_TRANSIENT) == SQLITE_OK,
                    sqlite3_bind_text(stmt, 9, labelsString, -1, SQLITE_TRANSIENT) == SQLITE_OK,
                    sqlite3_bind_text(stmt, 10, email.snippet, -1, SQLITE_TRANSIENT) == SQLITE_OK,
                    sqlite3_bind_int64(stmt, 11, email.timestamp) == SQLITE_OK,
                    sqlite3_bind_text(stmt, 12, ISO8601DateFormatter().string(from: email.createdAt), -1, SQLITE_TRANSIENT) == SQLITE_OK
                else {
                    throw SQLiteError.bind(message: errorMessage)
                }
                guard sqlite3_step(stmt) == SQLITE_DONE else {
                    throw SQLiteError.step(message: errorMessage)
                }
                insertedIds.append(email.id)
            }
            try commitTransaction()
            return insertedIds
        }
    }
    
    func insertNotes(_ notes: [Note]) throws -> [String] {
        return try sync {
            let sql = """
                INSERT INTO Note (id, original_id, title, snippet, content, folder, created, modified, creation_timestamp, modification_timestamp, created_at)
                VALUES (?, ?, ?, ?, ?, ?, ?, ?, ?, ?, ?);
            """
            var stmt: OpaquePointer?
            var insertedIds = [String]()
            try beginTransaction()
            defer {
                sqlite3_finalize(stmt)
            }
            guard sqlite3_prepare_v2(dbPointer, sql, -1, &stmt, nil) == SQLITE_OK else {
                throw SQLiteError.prepare(message: errorMessage)
            }
            let SQLITE_TRANSIENT = unsafeBitCast(-1, to: sqlite3_destructor_type.self)
            for note in notes {
                sqlite3_reset(stmt)
                sqlite3_clear_bindings(stmt)
                guard
                    sqlite3_bind_text(stmt, 1, note.id, -1, SQLITE_TRANSIENT) == SQLITE_OK,
                    sqlite3_bind_int(stmt, 2, note.originalId) == SQLITE_OK,
                    sqlite3_bind_text(stmt, 3, note.title, -1, SQLITE_TRANSIENT) == SQLITE_OK,
                    sqlite3_bind_text(stmt, 4, note.snippet ?? "", -1, SQLITE_TRANSIENT) == SQLITE_OK,
                    sqlite3_bind_text(stmt, 5, note.content, -1, SQLITE_TRANSIENT) == SQLITE_OK,
                    sqlite3_bind_text(stmt, 6, note.folder, -1, SQLITE_TRANSIENT) == SQLITE_OK,
                    sqlite3_bind_text(stmt, 7, note.created.map { ISO8601DateFormatter().string(from: $0) } ?? "", -1, SQLITE_TRANSIENT) == SQLITE_OK,
                    sqlite3_bind_text(stmt, 8, ISO8601DateFormatter().string(from: note.modified), -1, SQLITE_TRANSIENT) == SQLITE_OK,
                    sqlite3_bind_double(stmt, 9, note.creationTimestamp ?? 0) == SQLITE_OK,
                    sqlite3_bind_double(stmt, 10, note.modificationTimestamp) == SQLITE_OK,
                    sqlite3_bind_text(stmt, 11, ISO8601DateFormatter().string(from: note.createdAt), -1, SQLITE_TRANSIENT) == SQLITE_OK
                else {
                    throw SQLiteError.bind(message: errorMessage)
                }
                guard sqlite3_step(stmt) == SQLITE_DONE else {
                    throw SQLiteError.step(message: errorMessage)
                }
                insertedIds.append(note.id)
            }
            try commitTransaction()
            return insertedIds
        }
    }
    
    func insertMessages(_ messages: [Message]) throws -> [String] {
        return try sync {
            let sql = """
                INSERT INTO Message (id, original_id, text, date, timestamp, is_from_me, is_sent, service, contact, chat_name, chat_id, contact_number, created_at)
                VALUES (?, ?, ?, ?, ?, ?, ?, ?, ?, ?, ?, ?, ?);
            """
            var stmt: OpaquePointer?
            var insertedIds = [String]()
            try beginTransaction()
            defer {
                sqlite3_finalize(stmt)
            }
            guard sqlite3_prepare_v2(dbPointer, sql, -1, &stmt, nil) == SQLITE_OK else {
                throw SQLiteError.prepare(message: errorMessage)
            }
            let SQLITE_TRANSIENT = unsafeBitCast(-1, to: sqlite3_destructor_type.self)
            for message in messages {
                sqlite3_reset(stmt)
                sqlite3_clear_bindings(stmt)
                guard
                    sqlite3_bind_text(stmt, 1, message.id, -1, SQLITE_TRANSIENT) == SQLITE_OK,
                    sqlite3_bind_int(stmt, 2, message.originalId) == SQLITE_OK,
                    sqlite3_bind_text(stmt, 3, message.text, -1, SQLITE_TRANSIENT) == SQLITE_OK,
                    sqlite3_bind_text(stmt, 4, ISO8601DateFormatter().string(from: message.date), -1, SQLITE_TRANSIENT) == SQLITE_OK,
                    sqlite3_bind_int64(stmt, 5, message.timestamp) == SQLITE_OK,
                    sqlite3_bind_int(stmt, 6, message.isFromMe ? 1 : 0) == SQLITE_OK,
                    sqlite3_bind_int(stmt, 7, message.isSent ? 1 : 0) == SQLITE_OK,
                    sqlite3_bind_text(stmt, 8, message.service, -1, SQLITE_TRANSIENT) == SQLITE_OK,
                    sqlite3_bind_text(stmt, 9, message.contact, -1, SQLITE_TRANSIENT) == SQLITE_OK,
                    sqlite3_bind_text(stmt, 10, message.chatName ?? "", -1, SQLITE_TRANSIENT) == SQLITE_OK,
                    sqlite3_bind_text(stmt, 11, message.chatId ?? "", -1, SQLITE_TRANSIENT) == SQLITE_OK,
                    sqlite3_bind_text(stmt, 12, message.contactNumber ?? "", -1, SQLITE_TRANSIENT) == SQLITE_OK,
                    sqlite3_bind_text(stmt, 13, ISO8601DateFormatter().string(from: message.createdAt), -1, SQLITE_TRANSIENT) == SQLITE_OK
                else {
                    throw SQLiteError.bind(message: errorMessage)
                }
                guard sqlite3_step(stmt) == SQLITE_DONE else {
                    throw SQLiteError.step(message: errorMessage)
                }
                insertedIds.append(message.id)
            }
            try commitTransaction()
            return insertedIds
        }
    }
    
    func insertThreadChunks(_ threadChunks: [ThreadChunk]) throws -> [String] {
        return try sync {
            let sql = """
                INSERT INTO Chunk (id, thread_id, parent_ids, type, content, chunk_index, startPosition, endPosition, embedding)
                VALUES (?, ?, ?, ?, ?, ?, ?, ?, vec_f32(?));
            """
            var stmt: OpaquePointer?
            var insertedIds = [String]()
            try beginTransaction()
            defer {
                sqlite3_finalize(stmt)
            }
            guard sqlite3_prepare_v2(dbPointer, sql, -1, &stmt, nil) == SQLITE_OK else {
                throw SQLiteError.prepare(message: errorMessage)
            }
            let SQLITE_TRANSIENT = unsafeBitCast(-1, to: sqlite3_destructor_type.self)
            for chunk in threadChunks {
                sqlite3_reset(stmt)
                sqlite3_clear_bindings(stmt)
                let parentIdsJSON = try JSONSerialization.data(withJSONObject: chunk.parentIds)
                let parentIdsString = String(data: parentIdsJSON, encoding: .utf8) ?? "[]"
                let vectorBlob = embeddingToBlob(chunk.embedding)
                guard
                    sqlite3_bind_text(stmt, 1, chunk.id, -1, SQLITE_TRANSIENT) == SQLITE_OK,
                    sqlite3_bind_text(stmt, 2, chunk.threadId, -1, SQLITE_TRANSIENT) == SQLITE_OK,
                    sqlite3_bind_text(stmt, 3, parentIdsString, -1, SQLITE_TRANSIENT) == SQLITE_OK,
                    sqlite3_bind_text(stmt, 4, chunk.type.rawValue, -1, SQLITE_TRANSIENT) == SQLITE_OK,
                    sqlite3_bind_text(stmt, 5, chunk.content, -1, SQLITE_TRANSIENT) == SQLITE_OK,
                    sqlite3_bind_int(stmt, 6, Int32(chunk.chunkIndex)) == SQLITE_OK,
                    sqlite3_bind_int(stmt, 7, Int32(chunk.startPosition)) == SQLITE_OK,
                    sqlite3_bind_int(stmt, 8, Int32(chunk.endPosition)) == SQLITE_OK,
                    sqlite3_bind_blob(stmt, 9, vectorBlob, Int32(vectorBlob.count), nil) == SQLITE_OK
                else {
                    throw SQLiteError.bind(message: errorMessage)
                }
                guard sqlite3_step(stmt) == SQLITE_DONE else {
                    throw SQLiteError.step(message: errorMessage)
                }
                insertedIds.append(chunk.id)
            }
            try commitTransaction()
            return insertedIds
        }
    }
    
    
    // MARK: - Batch Query
    func getAllDocuments(limit: Int? = nil, offset: Int? = nil, orderBy: String? = nil) throws -> [Document] {
        return try sync {
            var sql = "SELECT * FROM Document"
            if let orderBy = orderBy {
                sql += " ORDER BY \(orderBy)"
            }
            if let limit = limit {
                sql += " LIMIT \(limit)"
                if let offset = offset {
                    sql += " OFFSET \(offset)"
                }
            }
            sql += ";"
            let stmt = try prepare(sql)
            defer { sqlite3_finalize(stmt) }
            
            var results = [Document]()
            while sqlite3_step(stmt) == SQLITE_ROW {
                results.append(extractDocument(from: stmt))
>>>>>>> 64562a78
            }
            return results
        }
<<<<<<< HEAD
        
        guard sqlite3_bind_text(stmt, 8, note.modified, -1, SQLITE_TRANSIENT) == SQLITE_OK else {
            throw SQLiteError.bind(message: errorMessage)
        }
        
        // handle nullable timestamps
        if let creationTs = note.creationTimestamp {
            guard sqlite3_bind_double(stmt, 9, creationTs) == SQLITE_OK else {
                throw SQLiteError.bind(message: errorMessage)
            }
        } else {
            guard sqlite3_bind_null(stmt, 9) == SQLITE_OK else {
                throw SQLiteError.bind(message: errorMessage)
            }
        }
        
        guard sqlite3_bind_double(stmt, 10, note.modificationTimestamp) == SQLITE_OK else {
            throw SQLiteError.bind(message: errorMessage)
        }
        
        guard sqlite3_step(stmt) == SQLITE_DONE else {
            throw SQLiteError.step(message: errorMessage)
        }
        
        print("inserted note with id: \(noteId) (original: \(note.originalId))")
        return noteId
    }
    
    func findNote(id: String) throws -> NoteData? {
        let sql = "SELECT * FROM Note WHERE Id = ?;"
        let stmt = try prepare(sql)
        defer { sqlite3_finalize(stmt) }
        
        let SQLITE_TRANSIENT = unsafeBitCast(-1, to: sqlite3_destructor_type.self)
        guard sqlite3_bind_text(stmt, 1, id, -1, SQLITE_TRANSIENT) == SQLITE_OK else {
            throw SQLiteError.bind(message: errorMessage)
        }
        
        if sqlite3_step(stmt) == SQLITE_ROW {
            return extractNote(from: stmt)
        }
        return nil
    }
    
    func deleteNote(id: String) throws {
        try execute("BEGIN TRANSACTION;")
        defer { try? execute("COMMIT;") }
        do {
            let stmt = try prepare("DELETE FROM Note WHERE Id = ?;")
            defer { sqlite3_finalize(stmt) }
            let SQLITE_TRANSIENT = unsafeBitCast(-1, to: sqlite3_destructor_type.self)
            guard sqlite3_bind_text(stmt, 1, id, -1, SQLITE_TRANSIENT) == SQLITE_OK else {
                throw SQLiteError.bind(message: errorMessage)
            }
            guard sqlite3_step(stmt) == SQLITE_DONE else {
                throw SQLiteError.step(message: errorMessage)
            }
        }

        do {
            let stmt = try prepare("DELETE FROM Chunk WHERE parent_id = ?;")
            defer { sqlite3_finalize(stmt) }
            let SQLITE_TRANSIENT = unsafeBitCast(-1, to: sqlite3_destructor_type.self)
            guard sqlite3_bind_text(stmt, 1, id, -1, SQLITE_TRANSIENT) == SQLITE_OK else {
                throw SQLiteError.bind(message: errorMessage)
            }
            guard sqlite3_step(stmt) == SQLITE_DONE else {
                throw SQLiteError.step(message: errorMessage)
            }
        }
    }
    
    // MARK: - Chunk Operations
    
    func insertChunk(parentId: String, contentType: ContentType, chunkIndex: Int = 0, text: String, embedding: [Float]) throws {
        let sql = """
        INSERT INTO Chunk 
        (parent_id, content_type, chunk_index, chunk_text, embedding)
        VALUES (?, ?, ?, ?, vec_f32(?));
        """
        
        let stmt = try prepare(sql)
        defer { sqlite3_finalize(stmt) }
        
        let SQLITE_TRANSIENT = unsafeBitCast(-1, to: sqlite3_destructor_type.self)
        let vectorBlob = embeddingToBlob(embedding)
        
        guard sqlite3_bind_text(stmt, 1, parentId, -1, SQLITE_TRANSIENT) == SQLITE_OK,
              sqlite3_bind_text(stmt, 2, contentType.rawValue, -1, SQLITE_TRANSIENT) == SQLITE_OK,
              sqlite3_bind_int(stmt, 3, Int32(chunkIndex)) == SQLITE_OK,
              sqlite3_bind_text(stmt, 4, text, -1, SQLITE_TRANSIENT) == SQLITE_OK,
              sqlite3_bind_blob(stmt, 5, vectorBlob, Int32(vectorBlob.count), nil) == SQLITE_OK else {
            throw SQLiteError.bind(message: errorMessage)
        }
        
        guard sqlite3_step(stmt) == SQLITE_DONE else {
            throw SQLiteError.step(message: errorMessage)
=======
    }
    
    func getAllEmails(limit: Int? = nil, offset: Int? = nil, orderBy: String? = nil) throws -> [Email] {
        return try sync {
            var sql = "SELECT * FROM Email"
            if let orderBy = orderBy {
                sql += " ORDER BY \(orderBy)"
            }
            if let limit = limit {
                sql += " LIMIT \(limit)"
                if let offset = offset {
                    sql += " OFFSET \(offset)"
                }
            }
            sql += ";"
            let stmt = try prepare(sql)
            defer { sqlite3_finalize(stmt) }
            
            var results = [Email]()
            while sqlite3_step(stmt) == SQLITE_ROW {
                results.append(try extractEmail(from: stmt))
            }
            return results
        }
    }
    
    func getAllMessages(limit: Int? = nil, offset: Int? = nil, orderBy: String? = nil) throws -> [Message] {
        return try sync {
            var sql = "SELECT * FROM Message"
            if let orderBy = orderBy {
                sql += " ORDER BY \(orderBy)"
            }
            if let limit = limit {
                sql += " LIMIT \(limit)"
                if let offset = offset {
                    sql += " OFFSET \(offset)"
                }
            }
            sql += ";"
            let stmt = try prepare(sql)
            defer { sqlite3_finalize(stmt) }
            
            var results = [Message]()
            while sqlite3_step(stmt) == SQLITE_ROW {
                results.append(extractMessage(from: stmt))
            }
            return results
        }
    }
    
    func getAllNotes(limit: Int? = nil, offset: Int? = nil, orderBy: String? = nil) throws -> [Note] {
        return try sync {
            var sql = "SELECT * FROM Note"
            if let orderBy = orderBy {
                sql += " ORDER BY \(orderBy)"
            }
            if let limit = limit {
                sql += " LIMIT \(limit)"
                if let offset = offset {
                    sql += " OFFSET \(offset)"
                }
            }
            sql += ";"
            let stmt = try prepare(sql)
            defer { sqlite3_finalize(stmt) }
            
            var results = [Note]()
            while sqlite3_step(stmt) == SQLITE_ROW {
                results.append(extractNote(from: stmt))
            }
            return results
        }
    }
    
    func getAllThreads(limit: Int? = nil, offset: Int? = nil, orderBy: String? = nil) throws -> [Thread] {
        return try sync {
            var sql = "SELECT * FROM Thread"
            if let orderBy = orderBy {
                sql += " ORDER BY \(orderBy)"
            }
            if let limit = limit {
                sql += " LIMIT \(limit)"
                if let offset = offset {
                    sql += " OFFSET \(offset)"
                }
            }
            sql += ";"
            let stmt = try prepare(sql)
            defer { sqlite3_finalize(stmt) }
            
            var results = [Thread]()
            while sqlite3_step(stmt) == SQLITE_ROW {
                results.append(try extractThread(from: stmt))
            }
            return results
        }
    }
    
    func getAllItems(limit: Int? = nil, offset: Int? = nil, orderBy: String? = nil) throws -> [Item] {
        return try sync {
            var sql = "SELECT * FROM Item "
            if let orderBy = orderBy {
                sql += " ORDER BY \(orderBy)"
            }
            if let limit = limit {
                sql += " LIMIT \(limit)"
                if let offset = offset {
                    sql += " OFFSET \(offset)"
                }
            }
            sql += ";"
            let stmt = try prepare(sql)
            defer { sqlite3_finalize(stmt) }
            
            var results = [Item]()
            while sqlite3_step(stmt) == SQLITE_ROW {
                results.append(try extractItem(from: stmt))
            }
            return results
        }
    }
    
    func getAllChunksByThreadId(_ threadId: String) throws -> [ThreadChunk] {
        return try sync {
            let sql = "SELECT * FROM Chunk WHERE thread_id = ?;"
            let stmt = try prepare(sql)
            defer { sqlite3_finalize(stmt) }
            
            let SQLITE_TRANSIENT = unsafeBitCast(-1, to: sqlite3_destructor_type.self)
            
            if sqlite3_bind_text(stmt, 1, threadId, -1, SQLITE_TRANSIENT) != SQLITE_OK {
                throw SQLiteError.bind(message: errorMessage)
            }
            
            var results = [] as [ThreadChunk]
            while sqlite3_step(stmt) == SQLITE_ROW {
                results.append(try extractThreadChunk(from: stmt))
            }
            
            return results
        }
    }
    
    func getAllChunks() throws -> [ThreadChunk] {
        return try sync {
            let sql = "SELECT * FROM Chunk;"
            let stmt = try prepare(sql)
            defer { sqlite3_finalize(stmt) }
            
            var results = [] as [ThreadChunk]
            while sqlite3_step(stmt) == SQLITE_ROW {
                results.append(try extractThreadChunk(from: stmt))
            }
            
            return results
        }
    }
    
    // MARK: - Query by ID
    func getItemsByThreadId(_ threadId: String, type: String? = nil, limit: Int? = nil, offset: Int? = nil, orderBy: String? = nil) throws -> [Item] {
        return try sync {
            print("preparing SQL with threadId: \(threadId)")
            var sql = "SELECT * FROM Item WHERE thread_id = ?"
            if let type = type {
                sql += " AND type = '\(type)'"
            }
            if let orderBy = orderBy {
                sql += " ORDER BY \(orderBy)"
            }
            if let limit = limit {
                sql += " LIMIT \(limit)"
                if let offset = offset {
                    sql += " OFFSET \(offset)"
                }
            }
            sql += ";"
            let stmt = try prepare(sql)
            defer { sqlite3_finalize(stmt) }
            
            let SQLITE_TRANSIENT = unsafeBitCast(-1, to: sqlite3_destructor_type.self)
            guard sqlite3_bind_text(stmt, 1, threadId, -1, SQLITE_TRANSIENT) == SQLITE_OK else {
                throw SQLiteError.bind(message: errorMessage)
            }
            
            var results = [Item]()
            while sqlite3_step(stmt) == SQLITE_ROW {
                results.append(try extractItem(from: stmt))
            }
            
            print("got \(results.count) items with threadId: \(threadId)")
            return results
        }
    }
    
    
    func findItem(id: String) throws -> Item? {
        return try sync {
            let sql = "SELECT * FROM Item WHERE id = ?;"
            let stmt = try prepare(sql)
            defer { sqlite3_finalize(stmt) }
            
            let SQLITE_TRANSIENT = unsafeBitCast(-1, to: sqlite3_destructor_type.self)
            guard sqlite3_bind_text(stmt, 1, id, -1, SQLITE_TRANSIENT) == SQLITE_OK else {
                throw SQLiteError.bind(message: errorMessage)
            }
            
            if sqlite3_step(stmt) == SQLITE_ROW {
                return try extractItem(from: stmt)
            }
            return nil
        }
    }
    
    func findItems(ids: [String]) throws -> [Item] {
        return try sync {
            guard !ids.isEmpty else { return [] }
            let placeholders = ids.map { _ in "?" }.joined(separator: ",")
            let sql = "SELECT * FROM Item WHERE id IN (\(placeholders));"
            let stmt = try prepare(sql)
            defer { sqlite3_finalize(stmt) }
            
            let SQLITE_TRANSIENT = unsafeBitCast(-1, to: sqlite3_destructor_type.self)
            for (index, id) in ids.enumerated() {
                guard sqlite3_bind_text(stmt, Int32(index + 1), id, -1, SQLITE_TRANSIENT) == SQLITE_OK else {
                    throw SQLiteError.bind(message: errorMessage)
                }
            }
            
            var results = [Item]()
            while sqlite3_step(stmt) == SQLITE_ROW {
                results.append(try extractItem(from: stmt))
            }
            return results
        }
    }
    
    func findNote(id: String) throws -> Note? {
        return try sync {
            let sql = "SELECT * FROM Note WHERE Id = ?;"
            let stmt = try prepare(sql)
            defer { sqlite3_finalize(stmt) }
            
            let SQLITE_TRANSIENT = unsafeBitCast(-1, to: sqlite3_destructor_type.self)
            guard sqlite3_bind_text(stmt, 1, id, -1, SQLITE_TRANSIENT) == SQLITE_OK else {
                throw SQLiteError.bind(message: errorMessage)
            }
            
            if sqlite3_step(stmt) == SQLITE_ROW {
                return extractNote(from: stmt)
            }
            
            return nil
        }
    }
    
    func findDocument(id: String) throws -> Document? {
        return try sync {
            let sql = "SELECT * FROM Document WHERE id = ?;"
            let stmt = try prepare(sql)
            defer { sqlite3_finalize(stmt) }
            let SQLITE_TRANSIENT = unsafeBitCast(-1, to: sqlite3_destructor_type.self)
            guard sqlite3_bind_text(stmt, 1, id, -1, SQLITE_TRANSIENT) == SQLITE_OK else {
                throw SQLiteError.bind(message: errorMessage)
            }
            if sqlite3_step(stmt) == SQLITE_ROW {
                return extractDocument(from: stmt)
            }
            return nil
        }
    }
    
    func findEmail(id: String) throws -> Email? {
        return try sync {
            let sql = "SELECT * FROM Email WHERE id = ?;"
            let stmt = try prepare(sql)
            defer { sqlite3_finalize(stmt) }
            let SQLITE_TRANSIENT = unsafeBitCast(-1, to: sqlite3_destructor_type.self)
            guard sqlite3_bind_text(stmt, 1, id, -1, SQLITE_TRANSIENT) == SQLITE_OK else {
                throw SQLiteError.bind(message: errorMessage)
            }
            if sqlite3_step(stmt) == SQLITE_ROW {
                return try extractEmail(from: stmt)
            }
            return nil
        }
    }
    
    func findMessage(id: String) throws -> Message? {
        return try sync {
            let sql = "SELECT * FROM Message WHERE id = ?;"
            let stmt = try prepare(sql)
            defer { sqlite3_finalize(stmt) }
            let SQLITE_TRANSIENT = unsafeBitCast(-1, to: sqlite3_destructor_type.self)
            guard sqlite3_bind_text(stmt, 1, id, -1, SQLITE_TRANSIENT) == SQLITE_OK else {
                throw SQLiteError.bind(message: errorMessage)
            }
            if sqlite3_step(stmt) == SQLITE_ROW {
                return extractMessage(from: stmt)
            }
            return nil
        }
    }
    
    func findThread(id: String) throws -> Thread? {
        return try sync {
            let sql = "SELECT * FROM Thread WHERE id = ?;"
            let stmt = try prepare(sql)
            defer { sqlite3_finalize(stmt) }
            let SQLITE_TRANSIENT = unsafeBitCast(-1, to: sqlite3_destructor_type.self)
            guard sqlite3_bind_text(stmt, 1, id, -1, SQLITE_TRANSIENT) == SQLITE_OK else {
                throw SQLiteError.bind(message: errorMessage)
            }
            
            if sqlite3_step(stmt) == SQLITE_ROW {
                return try extractThread(from: stmt)
            }
            return nil
        }
    }
    
    func findThreadByOriginalId(threadId: String) throws -> Thread? {
        return try sync {
            let sql = "SELECT * FROM Thread WHERE thread_id = ?;"
            let stmt = try prepare(sql)
            defer { sqlite3_finalize(stmt) }
            let SQLITE_TRANSIENT = unsafeBitCast(-1, to: sqlite3_destructor_type.self)
            guard sqlite3_bind_text(stmt, 1, threadId, -1, SQLITE_TRANSIENT) == SQLITE_OK else {
                throw SQLiteError.bind(message: errorMessage)
            }
            
            if sqlite3_step(stmt) == SQLITE_ROW {
                return try extractThread(from: stmt)
            }
            return nil
        }
    }
    
    // MARK: - Basic Insertion
    func insertDocument(_ document: Document) throws -> String {
        return try sync {
            let docSQL = "INSERT INTO Document (id, title, content, created_at) VALUES (?, ?, ?, ?);"
            let stmt = try prepare(docSQL)
            defer { sqlite3_finalize(stmt) }
            
            let SQLITE_TRANSIENT = unsafeBitCast(-1, to: sqlite3_destructor_type.self)
            guard sqlite3_bind_text(stmt, 1, document.id, -1, SQLITE_TRANSIENT) == SQLITE_OK,
                  sqlite3_bind_text(stmt, 2, document.title, -1, SQLITE_TRANSIENT) == SQLITE_OK,
                  sqlite3_bind_text(stmt, 3, document.content, -1, SQLITE_TRANSIENT) == SQLITE_OK,
                  sqlite3_bind_text(stmt, 4, ISO8601DateFormatter().string(from: document.createdAt), -1, SQLITE_TRANSIENT) == SQLITE_OK else {
                throw SQLiteError.bind(message: errorMessage)
            }
            
            guard sqlite3_step(stmt) == SQLITE_DONE else {
                throw SQLiteError.step(message: errorMessage)
            }
            
            return document.id
        }
    }
    
    func insertEmail(_ email: Email) throws -> String {
        return try sync {
            let sql = """
            INSERT INTO Email (id, original_id, thread_id, subject, sender, recipient, date, content, labels, snippet, timestamp, created_at) 
            VALUES (?, ?, ?, ?, ?, ?, ?, ?, ?, ?, ?, ?);
            """
            let stmt = try prepare(sql)
            defer { sqlite3_finalize(stmt) }
            
            let SQLITE_TRANSIENT = unsafeBitCast(-1, to: sqlite3_destructor_type.self)
            let labelsJSON = try JSONSerialization.data(withJSONObject: email.labels)
            let labelsString = String(data: labelsJSON, encoding: .utf8) ?? "[]"
            
            guard sqlite3_bind_text(stmt, 1, email.id, -1, SQLITE_TRANSIENT) == SQLITE_OK,
                  sqlite3_bind_text(stmt, 2, email.originalId, -1, SQLITE_TRANSIENT) == SQLITE_OK,
                  sqlite3_bind_text(stmt, 3, email.threadId, -1, SQLITE_TRANSIENT) == SQLITE_OK,
                  sqlite3_bind_text(stmt, 4, email.subject, -1, SQLITE_TRANSIENT) == SQLITE_OK,
                  sqlite3_bind_text(stmt, 5, email.sender, -1, SQLITE_TRANSIENT) == SQLITE_OK,
                  sqlite3_bind_text(stmt, 6, email.recipient, -1, SQLITE_TRANSIENT) == SQLITE_OK,
                  sqlite3_bind_text(stmt, 7, ISO8601DateFormatter().string(from: email.date), -1, SQLITE_TRANSIENT) == SQLITE_OK,
                  sqlite3_bind_text(stmt, 8, email.content, -1, SQLITE_TRANSIENT) == SQLITE_OK,
                  sqlite3_bind_text(stmt, 9, labelsString, -1, SQLITE_TRANSIENT) == SQLITE_OK,
                  sqlite3_bind_text(stmt, 10, email.snippet, -1, SQLITE_TRANSIENT) == SQLITE_OK,
                  sqlite3_bind_int64(stmt, 11, email.timestamp) == SQLITE_OK,
                  sqlite3_bind_text(stmt, 12, ISO8601DateFormatter().string(from: email.createdAt), -1, SQLITE_TRANSIENT) == SQLITE_OK else {
                throw SQLiteError.bind(message: errorMessage)
            }
            
            guard sqlite3_step(stmt) == SQLITE_DONE else {
                throw SQLiteError.step(message: errorMessage)
            }
            
            return email.id
        }
    }
    
    func insertMessage(_ message: Message) throws -> String {
        return try sync {
            let sql = """
            INSERT INTO Message (id, original_id, text, date, timestamp, is_from_me, is_sent, service, contact, chat_name, chat_id, contact_number, created_at) 
            VALUES (?, ?, ?, ?, ?, ?, ?, ?, ?, ?, ?, ?, ?);
            """
            let stmt = try prepare(sql)
            defer { sqlite3_finalize(stmt) }
            
            let SQLITE_TRANSIENT = unsafeBitCast(-1, to: sqlite3_destructor_type.self)
            
            guard sqlite3_bind_text(stmt, 1, message.id, -1, SQLITE_TRANSIENT) == SQLITE_OK,
                  sqlite3_bind_int(stmt, 2, message.originalId) == SQLITE_OK,
                  sqlite3_bind_text(stmt, 3, message.text, -1, SQLITE_TRANSIENT) == SQLITE_OK,
                  sqlite3_bind_text(stmt, 4, ISO8601DateFormatter().string(from: message.date), -1, SQLITE_TRANSIENT) == SQLITE_OK,
                  sqlite3_bind_int64(stmt, 5, message.timestamp) == SQLITE_OK,
                  sqlite3_bind_int(stmt, 6, message.isFromMe ? 1 : 0) == SQLITE_OK,
                  sqlite3_bind_int(stmt, 7, message.isSent ? 1 : 0) == SQLITE_OK,
                  sqlite3_bind_text(stmt, 8, message.service, -1, SQLITE_TRANSIENT) == SQLITE_OK,
                  sqlite3_bind_text(stmt, 9, message.contact, -1, SQLITE_TRANSIENT) == SQLITE_OK,
                  sqlite3_bind_text(stmt, 10, message.chatName ?? "", -1, SQLITE_TRANSIENT) == SQLITE_OK,
                  sqlite3_bind_text(stmt, 11, message.chatId ?? "", -1, SQLITE_TRANSIENT) == SQLITE_OK,
                  sqlite3_bind_text(stmt, 12, message.contactNumber ?? "", -1, SQLITE_TRANSIENT) == SQLITE_OK,
                  sqlite3_bind_text(stmt, 13, ISO8601DateFormatter().string(from: message.createdAt), -1, SQLITE_TRANSIENT) == SQLITE_OK else {
                throw SQLiteError.bind(message: errorMessage)
            }
            
            guard sqlite3_step(stmt) == SQLITE_DONE else {
                throw SQLiteError.step(message: errorMessage)
            }
            
            return message.id
        }
    }
    
    func insertNote(_ note: Note) throws -> String {
        return try sync {
            let sql = """
            INSERT INTO Note (id, original_id, title, snippet, content, folder, created, modified, creation_timestamp, modification_timestamp, created_at) 
            VALUES (?, ?, ?, ?, ?, ?, ?, ?, ?, ?, ?);
            """
            let stmt = try prepare(sql)
            defer { sqlite3_finalize(stmt) }
            
            let SQLITE_TRANSIENT = unsafeBitCast(-1, to: sqlite3_destructor_type.self)
            
            guard sqlite3_bind_text(stmt, 1, note.id, -1, SQLITE_TRANSIENT) == SQLITE_OK,
                  sqlite3_bind_int(stmt, 2, note.originalId) == SQLITE_OK,
                  sqlite3_bind_text(stmt, 3, note.title, -1, SQLITE_TRANSIENT) == SQLITE_OK,
                  sqlite3_bind_text(stmt, 4, note.snippet ?? "", -1, SQLITE_TRANSIENT) == SQLITE_OK,
                  sqlite3_bind_text(stmt, 5, note.content, -1, SQLITE_TRANSIENT) == SQLITE_OK,
                  sqlite3_bind_text(stmt, 6, note.folder, -1, SQLITE_TRANSIENT) == SQLITE_OK,
                  sqlite3_bind_text(stmt, 7, note.created.map { ISO8601DateFormatter().string(from: $0) } ?? "", -1, SQLITE_TRANSIENT) == SQLITE_OK,
                  sqlite3_bind_text(stmt, 8, ISO8601DateFormatter().string(from: note.modified), -1, SQLITE_TRANSIENT) == SQLITE_OK,
                  sqlite3_bind_double(stmt, 9, note.creationTimestamp ?? 0) == SQLITE_OK,
                  sqlite3_bind_double(stmt, 10, note.modificationTimestamp) == SQLITE_OK,
                  sqlite3_bind_text(stmt, 11, ISO8601DateFormatter().string(from: note.createdAt), -1, SQLITE_TRANSIENT) == SQLITE_OK else {
                throw SQLiteError.bind(message: errorMessage)
            }
            
            guard sqlite3_step(stmt) == SQLITE_DONE else {
                throw SQLiteError.step(message: errorMessage)
            }
            
            return note.id
        }
    }
    
    func insertThread(_ thread: Thread) throws -> String {
        return try sync {
            let sql = """
            INSERT INTO Thread
            (id, type, thread_id, item_ids, snippet, content, created)
            VALUES (?, ?, ?, ?, ?, ?, ?);
            """
            let stmt = try prepare(sql)
            defer { sqlite3_finalize(stmt) }
            
            let SQLITE_TRANSIENT = unsafeBitCast(-1, to: sqlite3_destructor_type.self)
            
            let itemIdsJSON = try JSONSerialization.data(withJSONObject: thread.itemIds)
            let itemIdsString = String(data: itemIdsJSON, encoding: .utf8) ?? "[]"
            
            
            guard sqlite3_bind_text(stmt, 1, thread.id, -1, SQLITE_TRANSIENT) == SQLITE_OK,
                  sqlite3_bind_text(stmt, 2, thread.type.rawValue, -1, SQLITE_TRANSIENT) == SQLITE_OK,
                  sqlite3_bind_text(stmt, 3, thread.threadId, -1, SQLITE_TRANSIENT) == SQLITE_OK,
                  sqlite3_bind_text(stmt, 4, itemIdsString, -1, SQLITE_TRANSIENT) == SQLITE_OK,
                  sqlite3_bind_text(stmt, 5, thread.snippet, -1, SQLITE_TRANSIENT) == SQLITE_OK,
                  sqlite3_bind_text(stmt, 6, thread.content, -1, SQLITE_TRANSIENT) == SQLITE_OK,
                  sqlite3_bind_text(stmt, 7, ISO8601DateFormatter().string(from: thread.created), -1, SQLITE_TRANSIENT) == SQLITE_OK else {
                throw SQLiteError.bind(message: errorMessage)
            }
            
            guard sqlite3_step(stmt) == SQLITE_DONE else {
                throw SQLiteError.step(message: errorMessage)
            }
            
            return thread.id
        }
    }
    
    func insertItem(_ item: Item) throws -> String {
        return try sync {
            let sql = """
                INSERT INTO Item (id, type, thread_id, title, content, snippet, date, metadata, created_at)
                VALUES (?, ?, ?, ?, ?, ?, ?, ?, ?);
                """
            let stmt = try prepare(sql)
            defer { sqlite3_finalize(stmt) }
            
            let SQLITE_TRANSIENT = unsafeBitCast(-1, to: sqlite3_destructor_type.self)
            let metadataData = try JSONSerialization.data(withJSONObject: item.metadata)
            let metadataString = String(data: metadataData, encoding: .utf8) ?? "{}"
            let dateString = ISO8601DateFormatter().string(from: item.date)
            
            guard
                sqlite3_bind_text(stmt, 1, item.id, -1, SQLITE_TRANSIENT) == SQLITE_OK,
                sqlite3_bind_text(stmt, 2, item.type.rawValue, -1, SQLITE_TRANSIENT) == SQLITE_OK,
                sqlite3_bind_text(stmt, 3, item.threadId, -1, SQLITE_TRANSIENT) == SQLITE_OK,
                sqlite3_bind_text(stmt, 4, item.title, -1, SQLITE_TRANSIENT) == SQLITE_OK,
                sqlite3_bind_text(stmt, 5, item.content, -1, SQLITE_TRANSIENT) == SQLITE_OK,
                sqlite3_bind_text(stmt, 6, item.snippet, -1, SQLITE_TRANSIENT) == SQLITE_OK,
                sqlite3_bind_text(stmt, 7, dateString, -1, SQLITE_TRANSIENT) == SQLITE_OK,
                sqlite3_bind_text(stmt, 8, metadataString, -1, SQLITE_TRANSIENT) == SQLITE_OK,
                sqlite3_bind_text(stmt, 9, dateString, -1, SQLITE_TRANSIENT) == SQLITE_OK
            else {
                throw SQLiteError.bind(message: errorMessage)
            }
            
            guard sqlite3_step(stmt) == SQLITE_DONE else {
                throw SQLiteError.step(message: errorMessage)
            }
            
            return item.id
        }
    }
    
    func insertThreadChunk(_ threadChunk: ThreadChunk) throws -> String {
        return try sync {
            let sql = """
            INSERT INTO Chunk (id, thread_id, parent_ids, type, content, chunk_index, startPosition, endPosition, embedding) 
            VALUES (?, ?, ?, ?, ?, ?, ?, ?, vec_f32(?));
            """
            
            let stmt = try prepare(sql)
            defer { sqlite3_finalize(stmt) }
            
            let SQLITE_TRANSIENT = unsafeBitCast(-1, to: sqlite3_destructor_type.self)
            
            let parentIdsJSON = try JSONSerialization.data(withJSONObject: threadChunk.parentIds)
            let parentIdsString = String(data: parentIdsJSON, encoding: .utf8) ?? "[]"
            
            let vectorBlob = embeddingToBlob(threadChunk.embedding)
            
            guard sqlite3_bind_text(stmt, 1, threadChunk.id, -1, SQLITE_TRANSIENT) == SQLITE_OK,
                  sqlite3_bind_text(stmt, 2, threadChunk.threadId, -1, SQLITE_TRANSIENT) == SQLITE_OK,
                  sqlite3_bind_text(stmt, 3, parentIdsString, -1, SQLITE_TRANSIENT) == SQLITE_OK,
                  sqlite3_bind_text(stmt, 4, threadChunk.type.rawValue, -1, SQLITE_TRANSIENT) == SQLITE_OK,
                  sqlite3_bind_text(stmt, 5, threadChunk.content, -1, SQLITE_TRANSIENT) == SQLITE_OK,
                  sqlite3_bind_int(stmt, 6, Int32(threadChunk.chunkIndex)) == SQLITE_OK,
                  sqlite3_bind_int(stmt, 7, Int32(threadChunk.startPosition)) == SQLITE_OK,
                  sqlite3_bind_int(stmt, 8, Int32(threadChunk.endPosition)) == SQLITE_OK,
                  sqlite3_bind_blob(stmt, 9, vectorBlob, Int32(vectorBlob.count), nil) == SQLITE_OK
            else {
                throw SQLiteError.bind(message: errorMessage)
            }
            
            guard sqlite3_step(stmt) == SQLITE_DONE else {
                throw SQLiteError.step(message: errorMessage)
            }
            
            return threadChunk.id
>>>>>>> 64562a78
        }
    }
    

    
    // MARK: - Private Helpers
    
    private func embeddingToBlob(_ embedding: [Float]) -> [UInt8] {
        var blob = [UInt8]()
        blob.reserveCapacity(embedding.count * 4)
        
        for value in embedding {
            let bits = value.bitPattern
            blob.append(UInt8(bits & 0xFF))
            blob.append(UInt8((bits >> 8) & 0xFF))
            blob.append(UInt8((bits >> 16) & 0xFF))
            blob.append(UInt8((bits >> 24) & 0xFF))
        }
        
        return blob
    }
    
    private func blobToEmbedding(_ blob: UnsafeRawPointer?, count: Int) -> [Float] {
        guard let blob = blob else { return [] }
        var floats = [Float](repeating: 0, count: count)
        let pointer = blob.assumingMemoryBound(to: UInt8.self)
        for i in 0..<count {
            let base = pointer + (i * 4)
            let value = base.withMemoryRebound(to: UInt32.self, capacity: 1) { $0.pointee }
            floats[i] = Float(bitPattern: value)
        }
        return floats
    }
    
    
    private func extractNote(from stmt: OpaquePointer?) -> Note {
        let formatter = DateFormatter()
        formatter.dateFormat = "yyyy-MM-dd HH:mm:ss"
        
        let id = String(cString: sqlite3_column_text(stmt, 0))
        let originalId = sqlite3_column_int(stmt, 1)
        let title = String(cString: sqlite3_column_text(stmt, 2))
        let snippet = sqlite3_column_text(stmt, 3).map { String(cString: $0) }
        let content = String(cString: sqlite3_column_text(stmt, 4))
        let folder = String(cString: sqlite3_column_text(stmt, 5))
        let created = sqlite3_column_text(stmt, 6).map { String(cString: $0) }
        let modified = String(cString: sqlite3_column_text(stmt, 7))
        let creationTimestamp = sqlite3_column_type(stmt, 8) == SQLITE_NULL ? nil : sqlite3_column_double(stmt, 8)
        let modificationTimestamp = sqlite3_column_double(stmt, 9)
        
        return Note(id: id, originalId: originalId, title: title, snippet: snippet, content: content, folder: folder, created: created.flatMap(formatter.date), modified: formatter.date(from: modified) ?? Date(timeIntervalSinceReferenceDate: modificationTimestamp), creationTimestamp: creationTimestamp, modificationTimestamp: modificationTimestamp)
    }
    
    private func extractDocument(from stmt: OpaquePointer?) -> Document {
        let id = String(cString: sqlite3_column_text(stmt, 0))
        let title = String(cString: sqlite3_column_text(stmt, 1))
        let content = String(cString: sqlite3_column_text(stmt, 2))
        let createdAtString = String(cString: sqlite3_column_text(stmt, 3))
        let formatter = DateFormatter()
        formatter.dateFormat = "yyyy-MM-dd HH:mm:ss"
        let createdAt = formatter.date(from: createdAtString) ?? Date()
        return Document(id: id, title: title, content: content, createdAt: createdAt)
    }
    
    private func extractEmail(from stmt: OpaquePointer?) throws -> Email {
        let id = String(cString: sqlite3_column_text(stmt, 0))
        let originalId = String(cString: sqlite3_column_text(stmt, 1))
        let threadId = String(cString: sqlite3_column_text(stmt, 2))
        let subject = String(cString: sqlite3_column_text(stmt, 3))
        let sender = String(cString: sqlite3_column_text(stmt, 4))
        let recipient = String(cString: sqlite3_column_text(stmt, 5))
        let dateString = String(cString: sqlite3_column_text(stmt, 6))
        let content = String(cString: sqlite3_column_text(stmt, 7))
        let labelsJSON = String(cString: sqlite3_column_text(stmt, 8))
        let snippet = String(cString: sqlite3_column_text(stmt, 9))
        let timestamp = sqlite3_column_int64(stmt, 10)
        let createdAtString = String(cString: sqlite3_column_text(stmt, 11))
        
        let iso = ISO8601DateFormatter()
        guard let date = iso.date(from: dateString), let createdAt = iso.date(from: createdAtString) else {
            throw SQLiteError.step(message: "Date parsing error")
        }
        
        let labelsData = labelsJSON.data(using: .utf8) ?? Data()
        let labels = (try? JSONSerialization.jsonObject(with: labelsData) as? [String]) ?? []
        
        return Email(
            id: id,
            originalId: originalId,
            threadId: threadId,
            subject: subject,
            sender: sender,
            recipient: recipient,
            date: date,
            content: content,
            labels: labels,
            snippet: snippet,
            timestamp: timestamp,
            createdAt: createdAt
        )
    }
    
    private func extractMessage(from stmt: OpaquePointer?) -> Message {
        let id = String(cString: sqlite3_column_text(stmt, 0))
        let originalId = sqlite3_column_int(stmt, 1)
        let text = String(cString: sqlite3_column_text(stmt, 2))
        let dateString = String(cString: sqlite3_column_text(stmt, 3))
        let timestamp = sqlite3_column_int64(stmt, 4)
        let isFromMe = sqlite3_column_int(stmt, 5) == 1
        let isSent = sqlite3_column_int(stmt, 6) == 1
        let service = String(cString: sqlite3_column_text(stmt, 7))
        let contact = String(cString: sqlite3_column_text(stmt, 8))
        let chatName = String(cString: sqlite3_column_text(stmt, 9))
        let chatId = String(cString: sqlite3_column_text(stmt, 10))
        let contactNumber = String(cString: sqlite3_column_text(stmt, 11))
        let createdAtString = String(cString: sqlite3_column_text(stmt, 12))
        
        let iso = ISO8601DateFormatter()
        let date = iso.date(from: dateString) ?? Date()
        let createdAt = iso.date(from: createdAtString) ?? Date()
        
        return Message(
            id: id,
            originalId: originalId,
            text: text,
            date: date,
            timestamp: timestamp,
            isFromMe: isFromMe,
            isSent: isSent,
            service: service,
            contact: contact,
            chatName: chatName.isEmpty ? nil : chatName,
            chatId: chatId.isEmpty ? nil : chatId,
            contactNumber: contactNumber.isEmpty ? nil : contactNumber,
            createdAt: createdAt
        )
    }
    
    private func extractThread(from stmt: OpaquePointer?) throws -> Thread {
        let id = String(cString: sqlite3_column_text(stmt, 0))
        let typeString = String(cString: sqlite3_column_text(stmt, 1))
        let threadId = String(cString: sqlite3_column_text(stmt, 2))
        let itemIdsJSON = String(cString: sqlite3_column_text(stmt, 3))
        let snippet = String(cString: sqlite3_column_text(stmt, 4))
        let content = String(cString: sqlite3_column_text(stmt, 5))
        let createdString = String(cString: sqlite3_column_text(stmt, 6))
        
        let formatter = DateFormatter()
        formatter.dateFormat = "yyyy-MM-dd HH:mm:ss"
        let created = formatter.date(from: createdString) ?? Date()
        
        guard let type = ContentType(rawValue: typeString) else {
            throw SQLiteError.step(message: "Unknown content type: \(typeString)")
        }
        
        let data = itemIdsJSON.data(using: .utf8) ?? Data()
        let itemIds = (try JSONSerialization.jsonObject(with: data) as? [String]) ?? []
        
        return Thread(
            id: id,
            type: type,
            itemIds: itemIds,
            threadId: threadId,
            snippet: snippet,
            content: content,
            created: created
        )
    }
    
    private func extractThreadChunk(from stmt: OpaquePointer?) throws -> ThreadChunk {
        let id = String(cString: sqlite3_column_text(stmt, 0))
        
        let threadId = String(cString: sqlite3_column_text(stmt, 1))
        
        let parentIdsJSON = String(cString: sqlite3_column_text(stmt, 2))
        let parentIdsData = parentIdsJSON.data(using: .utf8) ?? Data()
        let parentIds = (try? JSONSerialization.jsonObject(with: parentIdsData) as? [String]) ?? []
        
        let typeString = String(cString: sqlite3_column_text(stmt, 3))
        guard let type = ContentType(rawValue: typeString) else {
            throw SQLiteError.step(message: "Unknown content type: \(typeString)")
        }
        
        let chunkIndex = Int(sqlite3_column_int(stmt, 4))
        
        let startPosition = Int(sqlite3_column_int(stmt, 5))
        
        let endPosition = Int(sqlite3_column_int(stmt, 6))
        
        let content = String(cString: sqlite3_column_text(stmt, 7))
        
        let embeddingCount = self.embeddingDimensions
        let blobPointer = sqlite3_column_blob(stmt, 8)
        let blobSize = Int(sqlite3_column_bytes(stmt, 8))
        let embedding: [Float]
        if let blobPointer = blobPointer, blobSize == embeddingCount * 4 {
            embedding = blobToEmbedding(blobPointer, count: embeddingCount)
        } else {
            embedding = []
        }
        
        return ThreadChunk(
            id: id,
            threadId: threadId,
            parentIds: parentIds,
            type: type,
            content: content,
            embedding: embedding,
            chunkIndex: chunkIndex,
            startPosition: startPosition,
            endPosition: endPosition
        )
    }
    
    private func extractItem(from stmt: OpaquePointer?) throws -> Item {
        guard let stmt = stmt else { throw SQLiteError.step(message: "Invalid statement") }
        
        let id = String(cString: sqlite3_column_text(stmt, 0))
        let typeRaw = String(cString: sqlite3_column_text(stmt, 1))
        let threadId = String(cString: sqlite3_column_text(stmt, 2))
        let title = String(cString: sqlite3_column_text(stmt, 3))
        let content = String(cString: sqlite3_column_text(stmt, 4))
        let snippet = String(cString: sqlite3_column_text(stmt, 5))
        let dateString = String(cString: sqlite3_column_text(stmt, 6))
        let metadataJSON = String(cString: sqlite3_column_text(stmt, 7))
        
<<<<<<< HEAD
        let dateString = String(cString: sqlite3_column_text(stmt, 3))
=======
>>>>>>> 64562a78
        let formatter = ISO8601DateFormatter()
        let date = formatter.date(from: dateString) ?? Date()
        
        let metadataData = metadataJSON.data(using: .utf8) ?? Data()
        let metadata = (try? JSONSerialization.jsonObject(with: metadataData) as? [String: Any]) ?? [:]
        
        guard let type = ContentType(rawValue: typeRaw) else {
            throw SQLiteError.step(message: "Unknown content type: \(typeRaw)")
        }
        
        return Item(
            id: id,
            type: type,
            title: title,
            content: content,
            embeddableText: content,
            snippet: snippet,
            date: date,
            threadId: threadId,
            metadata: metadata
        )
    }
    
    
    
    // MARK: - Private Helpers
    private var errorMessage: String {
        if let ptr = sqlite3_errmsg(dbPointer) {
            return String(cString: ptr)
        }
        return "no error"
    }
    
<<<<<<< HEAD
    private func extractMessage(from stmt: OpaquePointer?) -> MessageData {
        let id = String(cString: sqlite3_column_text(stmt, 0))
        let originalId = sqlite3_column_int(stmt, 1)
        let text = String(cString: sqlite3_column_text(stmt, 2))
        let date = String(cString: sqlite3_column_text(stmt, 3))
        let timestamp = sqlite3_column_int64(stmt, 4)
        let isFromMe = sqlite3_column_int(stmt, 5) == 1
        let isSent = sqlite3_column_int(stmt, 6) == 1
        let service = String(cString: sqlite3_column_text(stmt, 7))
        let contact = sqlite3_column_text(stmt, 8).map { String(cString: $0) }
        let chatName = String(cString: sqlite3_column_text(stmt, 9))
        let chatId = String(cString: sqlite3_column_text(stmt, 10))
        
        return MessageData(
            id: id, originalId: originalId, text: text, date: date, timestamp: timestamp,
            isFromMe: isFromMe, isSent: isSent, service: service,
            contact: contact, chatName: chatName, chatId: chatId
        )
    }
    
    private func extractEmail(from stmt: OpaquePointer?) -> EmailData {
        let id = String(cString: sqlite3_column_text(stmt, 0))
        let originalId = String(cString: sqlite3_column_text(stmt, 1))
        let threadId = String(cString: sqlite3_column_text(stmt, 2))
        let subject = String(cString: sqlite3_column_text(stmt, 3))
        let sender = String(cString: sqlite3_column_text(stmt, 4))
        let recipient = String(cString: sqlite3_column_text(stmt, 5))
        let readableDate = String(cString: sqlite3_column_text(stmt, 6))
        let content = String(cString: sqlite3_column_text(stmt, 7))
        let labelsString = String(cString: sqlite3_column_text(stmt, 8))
        let snippet = String(cString: sqlite3_column_text(stmt, 9))
        let timestamp = sqlite3_column_int64(stmt, 10)
        
        // parse labels json
        let labels = (try? JSONSerialization.jsonObject(with: labelsString.data(using: .utf8) ?? Data()) as? [String]) ?? []
        
        return EmailData(
            id: id, originalId: originalId, threadId: threadId, subject: subject, sender: sender,
            recipient: recipient, date: readableDate, content: content, labels: labels,
            snippet: snippet, readableDate: readableDate, timestamp: timestamp
        )
    }
    
    private func extractNote(from stmt: OpaquePointer?) -> NoteData {
        let id = String(cString: sqlite3_column_text(stmt, 0))
        let originalId = sqlite3_column_int(stmt, 1)
        let title = String(cString: sqlite3_column_text(stmt, 2))
        let snippet = sqlite3_column_text(stmt, 3).map { String(cString: $0) }
        let content = String(cString: sqlite3_column_text(stmt, 4))
        let folder = String(cString: sqlite3_column_text(stmt, 5))
        let created = sqlite3_column_text(stmt, 6).map { String(cString: $0) }
        let modified = String(cString: sqlite3_column_text(stmt, 7))
        let creationTimestamp = sqlite3_column_type(stmt, 8) == SQLITE_NULL ? nil : sqlite3_column_double(stmt, 8)
        let modificationTimestamp = sqlite3_column_double(stmt, 9)
        
        return NoteData(
            id: id, originalId: originalId, title: title, snippet: snippet, content: content,
            folder: folder, created: created, modified: modified,
            creationTimestamp: creationTimestamp, modificationTimestamp: modificationTimestamp
        )
    }
    
    // MARK: - Legacy Document Support
    
    func insertDocument(title: String, content: String, embedding: [Float]) throws -> String {
        let documentId = generateUUID()
        
        // insert document
        let docSQL = "INSERT INTO Document (Id, Title, Content) VALUES (?, ?, ?);"
        let stmt = try prepare(docSQL)
        defer { sqlite3_finalize(stmt) }

        let SQLITE_TRANSIENT = unsafeBitCast(-1, to: sqlite3_destructor_type.self)
        guard sqlite3_bind_text(stmt, 1, documentId, -1, SQLITE_TRANSIENT) == SQLITE_OK,
              sqlite3_bind_text(stmt, 2, title, -1, SQLITE_TRANSIENT) == SQLITE_OK,
              sqlite3_bind_text(stmt, 3, content, -1, SQLITE_TRANSIENT) == SQLITE_OK else {
            throw SQLiteError.bind(message: errorMessage)
        }
        guard sqlite3_step(stmt) == SQLITE_DONE else {
            throw SQLiteError.step(message: errorMessage)
        }
        
        // insert into chunk table
        try insertChunk(parentId: documentId, contentType: .document, chunkIndex: 0, text: content, embedding: embedding)
        
        return documentId
    }
    
    func findDocument(id: String) throws -> Document? {
        let sql = "SELECT Id, Title, Content, CreatedAt FROM Document WHERE Id = ?;"
        let stmt = try prepare(sql)
        defer { sqlite3_finalize(stmt) }
        
        let SQLITE_TRANSIENT = unsafeBitCast(-1, to: sqlite3_destructor_type.self)
        guard sqlite3_bind_text(stmt, 1, id, -1, SQLITE_TRANSIENT) == SQLITE_OK else {
            throw SQLiteError.bind(message: errorMessage)
        }
        
        if sqlite3_step(stmt) == SQLITE_ROW {
            return extractDocument(from: stmt)
        }
        return nil
    }
    
    func findAllDocuments() throws -> [Document] {
        let sql = "SELECT Id, Title, Content, CreatedAt FROM Document ORDER BY CreatedAt DESC;"
        let stmt = try prepare(sql)
        defer { sqlite3_finalize(stmt) }

        var documents = [Document]()
        while sqlite3_step(stmt) == SQLITE_ROW {
            documents.append(extractDocument(from: stmt))
        }
        return documents
    }
    
    func searchDocuments(queryEmbedding: [Float], limit: Int = 10) throws -> [SearchResult] {
        let results = try searchAllContent(queryEmbedding: queryEmbedding, limit: limit, contentTypes: [.document])
        return results.compactMap { result in
            guard let doc = try? findDocument(id: result.id) else { return nil }
            return SearchResult(document: doc, distance: result.distance)
        }
    }
    
    func deleteDocument(id: String) throws {
        try execute("BEGIN TRANSACTION;")
        defer { try? execute("COMMIT;") }
        do {
            let stmt = try prepare("DELETE FROM Document WHERE Id = ?;")
            defer { sqlite3_finalize(stmt) }
            let SQLITE_TRANSIENT = unsafeBitCast(-1, to: sqlite3_destructor_type.self)
            guard sqlite3_bind_text(stmt, 1, id, -1, SQLITE_TRANSIENT) == SQLITE_OK else {
                throw SQLiteError.bind(message: errorMessage)
            }
            guard sqlite3_step(stmt) == SQLITE_DONE else {
                throw SQLiteError.step(message: errorMessage)
            }
        }

        do {
            let stmt = try prepare("DELETE FROM Chunk WHERE parent_id = ?;")
            defer { sqlite3_finalize(stmt) }
            let SQLITE_TRANSIENT = unsafeBitCast(-1, to: sqlite3_destructor_type.self)
            guard sqlite3_bind_text(stmt, 1, id, -1, SQLITE_TRANSIENT) == SQLITE_OK else {
                throw SQLiteError.bind(message: errorMessage)
            }
            guard sqlite3_step(stmt) == SQLITE_DONE else {
                throw SQLiteError.step(message: errorMessage)
            }
        }
    }

    
    func nukeDB() {
        print(try! execute("DELETE FROM Message;"))
        print(try! execute("DELETE FROM Email;"))
        print(try! execute("DELETE FROM Note;"))
        print(try! execute("DELETE FROM Document;"))
        print(try! execute("DELETE FROM Chunk;"))
    }
}

// MARK: - Data Models

struct MessageData {
    let id: String? // our db id (now UUID)
    let originalId: Int32 // their id
    let text: String
    let date: String
    let timestamp: Int64
    let isFromMe: Bool
    let isSent: Bool
    let service: String
    let contact: String?
    let chatName: String
    let chatId: String
}

struct EmailData {
    let id: String? // our db id (now UUID)
    let originalId: String // their id
    let threadId: String
    let subject: String
    let sender: String
    let recipient: String
    let date: String
    let content: String
    let labels: [String]
    let snippet: String
    let readableDate: String
    let timestamp: Int64
}

struct NoteData {
    let id: String? // our db id (now UUID)
    let originalId: Int32 // their id
    let title: String
    let snippet: String?
    let content: String
    let folder: String
    let created: String?
    let modified: String
    let creationTimestamp: Double?
    let modificationTimestamp: Double
}
=======
    private func prepare(_ sql: String) throws -> OpaquePointer? {
        var stmt: OpaquePointer?
        guard sqlite3_prepare_v2(dbPointer, sql, -1, &stmt, nil) == SQLITE_OK else {
            throw SQLiteError.prepare(message: errorMessage)
        }
        return stmt
    }
    
    func execute(_ sql: String) throws {
        let stmt = try prepare(sql)
        defer { sqlite3_finalize(stmt) }
        guard sqlite3_step(stmt) == SQLITE_DONE else {
            throw SQLiteError.step(message: errorMessage)
        }
    }
    
    private func beginTransaction() throws {
        try execute("BEGIN TRANSACTION;")
    }
    
    private func commitTransaction() throws {
        try execute("COMMIT;")
    }
    
    func clearAllData() throws {
        try execute("DELETE FROM Document;")
        try execute("DELETE FROM Message;")
        try execute("DELETE FROM Note;")
        try execute("DELETE FROM Email;")
        try execute("DELETE FROM Thread;")
        try execute("DELETE FROM Chunk;")
        try execute("DELETE FROM Item;")
    }
}

>>>>>>> 64562a78
<|MERGE_RESOLUTION|>--- conflicted
+++ resolved
@@ -16,21 +16,7 @@
     case initExtension(message: String)
 }
 
-<<<<<<< HEAD
-// unified search result
-struct UnifiedSearchResult {
-    let type: ContentType
-    let id: String // now UUID
-    let title: String
-    let content: String
-    let snippet: String
-    let date: Date
-    let distance: Double
-    let metadata: [String: Any]
-}
-=======
 // not very DRY. could probably implement generics. maybe slightly better for performance this way (prep and all)? whatever.
->>>>>>> 64562a78
 
 final class SQLiteService {
     private let dbPointer: OpaquePointer?
@@ -77,22 +63,12 @@
     // MARK: - Database Setup
     
     func setupDatabase() throws {
-<<<<<<< HEAD
-        // documents table with UUID
-        let documentsSQL = """
-        CREATE TABLE IF NOT EXISTS Document(
-            Id TEXT PRIMARY KEY,
-            Title TEXT NOT NULL,
-            Content TEXT NOT NULL,
-            CreatedAt DATETIME DEFAULT CURRENT_TIMESTAMP
-=======
         let documentsSQL = """
         CREATE TABLE IF NOT EXISTS Document(
             id TEXT PRIMARY KEY,
             title TEXT NOT NULL,
             content TEXT NOT NULL,
             created_at DATETIME DEFAULT CURRENT_TIMESTAMP
->>>>>>> 64562a78
         );
         """
         try execute(documentsSQL)
@@ -187,305 +163,6 @@
         try execute(itemsSQL)
         print("items table ready")
         
-<<<<<<< HEAD
-        // messages table with UUID
-        let messagesSQL = """
-        CREATE TABLE IF NOT EXISTS Message(
-            Id TEXT PRIMARY KEY,
-            OriginalId INTEGER NOT NULL,
-            Text TEXT NOT NULL,
-            Date DATETIME NOT NULL,
-            Timestamp INTEGER NOT NULL,
-            IsFromMe BOOLEAN NOT NULL,
-            IsSent BOOLEAN NOT NULL,
-            Service TEXT NOT NULL,
-            Contact TEXT,
-            ChatName TEXT,
-            ChatId TEXT NOT NULL,
-            CreatedAt DATETIME DEFAULT CURRENT_TIMESTAMP,
-            UNIQUE(OriginalId, ChatId)
-        );
-        """
-        try execute(messagesSQL)
-        print("✓ messages table ready")
-        
-        // emails table with UUID
-        let emailsSQL = """
-        CREATE TABLE IF NOT EXISTS Email(
-            Id TEXT PRIMARY KEY,
-            OriginalId TEXT NOT NULL UNIQUE,
-            ThreadId TEXT NOT NULL,
-            Subject TEXT NOT NULL,
-            Sender TEXT NOT NULL,
-            Recipient TEXT NOT NULL,
-            Date DATETIME NOT NULL,
-            Content TEXT NOT NULL,
-            Labels TEXT,
-            Snippet TEXT,
-            Timestamp INTEGER NOT NULL,
-            CreatedAt DATETIME DEFAULT CURRENT_TIMESTAMP
-        );
-        """
-        try execute(emailsSQL)
-        print("✓ emails table ready")
-        
-        // notes table with UUID
-        let notesSQL = """
-        CREATE TABLE IF NOT EXISTS Note(
-            Id TEXT PRIMARY KEY,
-            OriginalId INTEGER NOT NULL UNIQUE,
-            Title TEXT NOT NULL,
-            Snippet TEXT,
-            Content TEXT NOT NULL,
-            Folder TEXT NOT NULL,
-            Created DATETIME,
-            Modified DATETIME NOT NULL,
-            CreationTimestamp REAL,
-            ModificationTimestamp REAL NOT NULL,
-            CreatedAt DATETIME DEFAULT CURRENT_TIMESTAMP
-        );
-        """
-        try execute(notesSQL)
-        print("✓ notes table ready")
-        
-        // single chunk virtual table for all content
-        let chunkSQL = """
-        CREATE VIRTUAL TABLE IF NOT EXISTS Chunk USING vec0(
-            parent_id TEXT,
-            content_type TEXT,
-            chunk_index INTEGER,
-            +chunk_text TEXT,
-            embedding float[\(embeddingDimensions)]
-        );
-        """
-        try execute(chunkSQL)
-        print("✓ chunk table ready")
-        
-        print("database setup complete ✨")
-    }
-    
-    // MARK: - UUID Generation
-    
-    private func generateUUID() -> String {
-        return UUID().uuidString
-    }
-    
-    // MARK: - Unified Search
-    
-    func searchAllContent(queryEmbedding: [Float], limit: Int = 20, contentTypes: [ContentType] = ContentType.allCases) throws -> [UnifiedSearchResult] {
-        let placeholders = contentTypes.map { _ in "?" }.joined(separator: ",")
-        let vectorSQL = """
-        SELECT parent_id, content_type, distance 
-        FROM Chunk 
-        WHERE content_type IN (\(placeholders)) 
-        AND chunk_index = 0
-        AND embedding MATCH vec_f32(?) 
-        ORDER BY distance 
-        LIMIT ?;
-        """
-        
-        let stmt = try prepare(vectorSQL)
-        defer { sqlite3_finalize(stmt) }
-        
-        // bind content types
-        for (index, contentType) in contentTypes.enumerated() {
-            let SQLITE_TRANSIENT = unsafeBitCast(-1, to: sqlite3_destructor_type.self)
-            guard sqlite3_bind_text(stmt, Int32(index + 1), contentType.rawValue, -1, SQLITE_TRANSIENT) == SQLITE_OK else {
-                throw SQLiteError.bind(message: errorMessage)
-            }
-        }
-        
-        // bind embedding and limit
-        let vectorBlob = embeddingToBlob(queryEmbedding)
-        guard sqlite3_bind_blob(stmt, Int32(contentTypes.count + 1), vectorBlob, Int32(vectorBlob.count), nil) == SQLITE_OK,
-              sqlite3_bind_int(stmt, Int32(contentTypes.count + 2), Int32(limit)) == SQLITE_OK else {
-            throw SQLiteError.bind(message: errorMessage)
-        }
-        
-        var results = [UnifiedSearchResult]()
-        while sqlite3_step(stmt) == SQLITE_ROW {
-            let parentId = String(cString: sqlite3_column_text(stmt, 0))
-            let contentType = String(cString: sqlite3_column_text(stmt, 1))
-            let distance = sqlite3_column_double(stmt, 2)
-            
-            if let type = ContentType(rawValue: contentType),
-               let result = try fetchUnifiedResult(type: type, id: parentId, distance: distance) {
-                results.append(result)
-            }
-        }
-        
-        return results
-    }
-    
-    private func fetchUnifiedResult(type: ContentType, id: String, distance: Double) throws -> UnifiedSearchResult? {
-        switch type {
-        case .document:
-            guard let doc = try findDocument(id: id) else {
-                print("failed to find document with id: \(id)")
-                return nil
-            }
-            return UnifiedSearchResult(
-                type: .document,
-                id: id,
-                title: doc.title,
-                content: doc.content,
-                snippet: String(doc.content.prefix(200)),
-                date: doc.createdAt,
-                distance: distance,
-                metadata: [:]
-            )
-            
-        case .message:
-            guard let msg = try findMessage(id: id) else {
-                print("failed to find message with id: \(id)")
-                return nil
-            }
-            let messageDate = parseMessageDate(msg.date) ?? Date(timeIntervalSince1970: Double(msg.timestamp) / 1_000_000_000)
-            return UnifiedSearchResult(
-                type: .message,
-                id: id,
-                title: msg.chatName.isEmpty ? msg.chatId : msg.chatName,
-                content: msg.text,
-                snippet: msg.text,
-                date: messageDate,
-                distance: distance,
-                metadata: [
-                    "isFromMe": msg.isFromMe,
-                    "service": msg.service,
-                    "contact": msg.contact ?? "",
-                    "chatId": msg.chatId
-                ]
-            )
-            
-        case .email:
-            guard let email = try findEmail(id: id) else {
-                print("failed to find email with id: \(id)")
-                return nil
-            }
-            let emailDate = parseEmailDate(email.readableDate) ?? Date(timeIntervalSince1970: Double(email.timestamp))
-            return UnifiedSearchResult(
-                type: .email,
-                id: id,
-                title: email.subject,
-                content: email.content,
-                snippet: email.snippet,
-                date: emailDate,
-                distance: distance,
-                metadata: [
-                    "sender": email.sender,
-                    "recipient": email.recipient,
-                    "threadId": email.threadId,
-                    "labels": email.labels
-                ]
-            )
-            
-        case .note:
-            guard let note = try findNote(id: id) else {
-                print("failed to find note with id: \(id)")
-                return nil
-            }
-            let noteDate = parseNoteDate(note.modified) ?? Date(timeIntervalSinceReferenceDate: note.modificationTimestamp)
-            return UnifiedSearchResult(
-                type: .note,
-                id: id,
-                title: note.title,
-                content: note.content,
-                snippet: note.snippet ?? String(note.content.prefix(200)),
-                date: noteDate,
-                distance: distance,
-                metadata: [
-                    "folder": note.folder,
-                    "created": note.created != nil ? parseNoteDate(note.created!)?.timeIntervalSince1970 ?? 0 : 0
-                ]
-            )
-        }
-    }
-    
-    // MARK: - Date Parsing Helpers
-    
-    private func parseMessageDate(_ dateString: String) -> Date? {
-        let formatter = DateFormatter()
-        formatter.dateFormat = "yyyy-MM-dd HH:mm:ss"
-        return formatter.date(from: dateString)
-    }
-    
-    private func parseEmailDate(_ dateString: String) -> Date? {
-        let formatter = ISO8601DateFormatter()
-        return formatter.date(from: dateString)
-    }
-    
-    private func parseNoteDate(_ dateString: String) -> Date? {
-        let formatter = DateFormatter()
-        formatter.dateFormat = "yyyy-MM-dd HH:mm:ss"
-        return formatter.date(from: dateString)
-    }
-    
-    // MARK: - Message Operations
-    
-    func findAllMessages() throws -> [Message] {
-        let sql = "SELECT * FROM Message ORDER BY Date DESC"
-        let stmt = try prepare(sql)
-        defer { sqlite3_finalize(stmt) }
-        
-        var messages: [Message] = []
-        
-        while sqlite3_step(stmt) == SQLITE_ROW {
-            let messageData = extractMessage(from: stmt)
-            messages.append(Message(from: messageData))
-        }
-        
-        return messages
-    }
-    
-    func insertMessage(_ message: MessageData) throws -> String {
-        let messageId = generateUUID()
-        
-        let sql = """
-        INSERT OR REPLACE INTO Message 
-        (Id, OriginalId, Text, Date, Timestamp, IsFromMe, IsSent, Service, Contact, ChatName, ChatId)
-        VALUES (?, ?, ?, ?, ?, ?, ?, ?, ?, ?, ?);
-        """
-        
-        let stmt = try prepare(sql)
-        defer { sqlite3_finalize(stmt) }
-        
-        let SQLITE_TRANSIENT = unsafeBitCast(-1, to: sqlite3_destructor_type.self)
-        
-        guard sqlite3_bind_text(stmt, 1, messageId, -1, SQLITE_TRANSIENT) == SQLITE_OK,
-              sqlite3_bind_int(stmt, 2, message.originalId) == SQLITE_OK,
-              sqlite3_bind_text(stmt, 3, message.text, -1, SQLITE_TRANSIENT) == SQLITE_OK,
-              sqlite3_bind_text(stmt, 4, message.date, -1, SQLITE_TRANSIENT) == SQLITE_OK,
-              sqlite3_bind_int64(stmt, 5, message.timestamp) == SQLITE_OK,
-              sqlite3_bind_int(stmt, 6, message.isFromMe ? 1 : 0) == SQLITE_OK,
-              sqlite3_bind_int(stmt, 7, message.isSent ? 1 : 0) == SQLITE_OK,
-              sqlite3_bind_text(stmt, 8, message.service, -1, SQLITE_TRANSIENT) == SQLITE_OK,
-              sqlite3_bind_text(stmt, 9, message.contact, -1, SQLITE_TRANSIENT) == SQLITE_OK,
-              sqlite3_bind_text(stmt, 10, message.chatName, -1, SQLITE_TRANSIENT) == SQLITE_OK,
-              sqlite3_bind_text(stmt, 11, message.chatId, -1, SQLITE_TRANSIENT) == SQLITE_OK else {
-            throw SQLiteError.bind(message: errorMessage)
-        }
-        
-        guard sqlite3_step(stmt) == SQLITE_DONE else {
-            throw SQLiteError.step(message: errorMessage)
-        }
-        
-        print("inserted message with id: \(messageId) (original: \(message.originalId))")
-        return messageId
-    }
-    
-    func findMessage(id: String) throws -> MessageData? {
-        let sql = "SELECT * FROM Message WHERE Id = ?;"
-        let stmt = try prepare(sql)
-        defer { sqlite3_finalize(stmt) }
-        
-        let SQLITE_TRANSIENT = unsafeBitCast(-1, to: sqlite3_destructor_type.self)
-        guard sqlite3_bind_text(stmt, 1, id, -1, SQLITE_TRANSIENT) == SQLITE_OK else {
-            throw SQLiteError.bind(message: errorMessage)
-        }
-        
-        if sqlite3_step(stmt) == SQLITE_ROW {
-            return extractMessage(from: stmt)
-=======
         try execute("CREATE INDEX IF NOT EXISTS idx_item_id ON Item(id);")
         try execute("CREATE INDEX IF NOT EXISTS idx_item_type ON Item(type);")
         try execute("CREATE INDEX IF NOT EXISTS idx_item_thread_id ON Item(thread_id);")
@@ -684,187 +361,9 @@
             }
             try commitTransaction()
             return insertedIds
->>>>>>> 64562a78
-        }
-    }
-    
-<<<<<<< HEAD
-    func deleteMessage(id: String) throws {
-        try execute("BEGIN TRANSACTION;")
-        defer { try? execute("COMMIT;") }
-        do {
-            let stmt = try prepare("DELETE FROM Message WHERE Id = ?;")
-            defer { sqlite3_finalize(stmt) }
-            let SQLITE_TRANSIENT = unsafeBitCast(-1, to: sqlite3_destructor_type.self)
-            guard sqlite3_bind_text(stmt, 1, id, -1, SQLITE_TRANSIENT) == SQLITE_OK else {
-                throw SQLiteError.bind(message: errorMessage)
-            }
-            guard sqlite3_step(stmt) == SQLITE_DONE else {
-                throw SQLiteError.step(message: errorMessage)
-            }
-        }
-
-        do {
-            let stmt = try prepare("DELETE FROM Chunk WHERE parent_id = ?;")
-            defer { sqlite3_finalize(stmt) }
-            let SQLITE_TRANSIENT = unsafeBitCast(-1, to: sqlite3_destructor_type.self)
-            guard sqlite3_bind_text(stmt, 1, id, -1, SQLITE_TRANSIENT) == SQLITE_OK else {
-                throw SQLiteError.bind(message: errorMessage)
-            }
-            guard sqlite3_step(stmt) == SQLITE_DONE else {
-                throw SQLiteError.step(message: errorMessage)
-            }
-        }
-    }
-
-    
-    // MARK: - Email Operations
-    
-    func findAllEmails() throws -> [Email] {
-        let sql = "SELECT * FROM Email ORDER BY Date DESC;"
-        let stmt = try prepare(sql)
-        defer { sqlite3_finalize(stmt) }
-        
-        var emails: [Email] = []
-        while sqlite3_step(stmt) == SQLITE_ROW {
-            let emailData = extractEmail(from: stmt)
-            emails.append(Email(from: emailData))
-        }
-        return emails
-    }
-    
-    func insertEmail(_ email: EmailData) throws -> String {
-        let emailId = generateUUID()
-        
-        let sql = """
-        INSERT OR REPLACE INTO Email 
-        (Id, OriginalId, ThreadId, Subject, Sender, Recipient, Date, Content, Labels, Snippet, Timestamp)
-        VALUES (?, ?, ?, ?, ?, ?, ?, ?, ?, ?, ?);
-        """
-        
-        let stmt = try prepare(sql)
-        defer { sqlite3_finalize(stmt) }
-        
-        let SQLITE_TRANSIENT = unsafeBitCast(-1, to: sqlite3_destructor_type.self)
-        let labelsJson = try? JSONSerialization.data(withJSONObject: email.labels, options: [])
-        let labelsString = labelsJson.flatMap { String(data: $0, encoding: .utf8) } ?? "[]"
-        
-        guard sqlite3_bind_text(stmt, 1, emailId, -1, SQLITE_TRANSIENT) == SQLITE_OK,
-              sqlite3_bind_text(stmt, 2, email.originalId, -1, SQLITE_TRANSIENT) == SQLITE_OK,
-              sqlite3_bind_text(stmt, 3, email.threadId, -1, SQLITE_TRANSIENT) == SQLITE_OK,
-              sqlite3_bind_text(stmt, 4, email.subject, -1, SQLITE_TRANSIENT) == SQLITE_OK,
-              sqlite3_bind_text(stmt, 5, email.sender, -1, SQLITE_TRANSIENT) == SQLITE_OK,
-              sqlite3_bind_text(stmt, 6, email.recipient, -1, SQLITE_TRANSIENT) == SQLITE_OK,
-              sqlite3_bind_text(stmt, 7, email.readableDate, -1, SQLITE_TRANSIENT) == SQLITE_OK,
-              sqlite3_bind_text(stmt, 8, email.content, -1, SQLITE_TRANSIENT) == SQLITE_OK,
-              sqlite3_bind_text(stmt, 9, labelsString, -1, SQLITE_TRANSIENT) == SQLITE_OK,
-              sqlite3_bind_text(stmt, 10, email.snippet, -1, SQLITE_TRANSIENT) == SQLITE_OK,
-              sqlite3_bind_int64(stmt, 11, email.timestamp) == SQLITE_OK else {
-            throw SQLiteError.bind(message: errorMessage)
-        }
-        
-        guard sqlite3_step(stmt) == SQLITE_DONE else {
-            throw SQLiteError.step(message: errorMessage)
-        }
-        
-        print("inserted email with id: \(emailId) (original: \(email.originalId))")
-        return emailId
-    }
-    
-    func findEmail(id: String) throws -> EmailData? {
-        let sql = "SELECT * FROM Email WHERE Id = ?;"
-        let stmt = try prepare(sql)
-        defer { sqlite3_finalize(stmt) }
-        
-        let SQLITE_TRANSIENT = unsafeBitCast(-1, to: sqlite3_destructor_type.self)
-        guard sqlite3_bind_text(stmt, 1, id, -1, SQLITE_TRANSIENT) == SQLITE_OK else {
-            throw SQLiteError.bind(message: errorMessage)
-        }
-        
-        if sqlite3_step(stmt) == SQLITE_ROW {
-            return extractEmail(from: stmt)
-        }
-        return nil
-    }
-    
-    func deleteEmail(id: String) throws {
-        try execute("BEGIN TRANSACTION;")
-        defer { try? execute("COMMIT;") }
-        do {
-            let stmt = try prepare("DELETE FROM Email WHERE Id = ?;")
-            defer { sqlite3_finalize(stmt) }
-            let SQLITE_TRANSIENT = unsafeBitCast(-1, to: sqlite3_destructor_type.self)
-            guard sqlite3_bind_text(stmt, 1, id, -1, SQLITE_TRANSIENT) == SQLITE_OK else {
-                throw SQLiteError.bind(message: errorMessage)
-            }
-            guard sqlite3_step(stmt) == SQLITE_DONE else {
-                throw SQLiteError.step(message: errorMessage)
-            }
-        }
-
-        do {
-            let stmt = try prepare("DELETE FROM Chunk WHERE parent_id = ?;")
-            defer { sqlite3_finalize(stmt) }
-            let SQLITE_TRANSIENT = unsafeBitCast(-1, to: sqlite3_destructor_type.self)
-            guard sqlite3_bind_text(stmt, 1, id, -1, SQLITE_TRANSIENT) == SQLITE_OK else {
-                throw SQLiteError.bind(message: errorMessage)
-            }
-            guard sqlite3_step(stmt) == SQLITE_DONE else {
-                throw SQLiteError.step(message: errorMessage)
-            }
-        }
-    }
-
-    
-    // MARK: - Note Operations
-    
-    func findAllNotes() throws -> [Note] {
-        let noteSql = "SELECT * FROM Note ORDER BY Modified DESC"
-        let stmt = try prepare(noteSql)
-        defer { sqlite3_finalize(stmt) }
-        
-        var notes: [Note] = []
-        
-        while sqlite3_step(stmt) == SQLITE_ROW {
-            let noteData = extractNote(from: stmt)
-            notes.append(Note(from: noteData))
-        }
-        
-        return notes
-    }
-    
-    func insertNote(_ note: NoteData) throws -> String {
-        let noteId = generateUUID()
-        
-        let sql = """
-        INSERT OR REPLACE INTO Note 
-        (Id, OriginalId, Title, Snippet, Content, Folder, Created, Modified, CreationTimestamp, ModificationTimestamp)
-        VALUES (?, ?, ?, ?, ?, ?, ?, ?, ?, ?);
-        """
-        
-        let stmt = try prepare(sql)
-        defer { sqlite3_finalize(stmt) }
-        
-        let SQLITE_TRANSIENT = unsafeBitCast(-1, to: sqlite3_destructor_type.self)
-        
-        guard sqlite3_bind_text(stmt, 1, noteId, -1, SQLITE_TRANSIENT) == SQLITE_OK,
-              sqlite3_bind_int(stmt, 2, note.originalId) == SQLITE_OK,
-              sqlite3_bind_text(stmt, 3, note.title, -1, SQLITE_TRANSIENT) == SQLITE_OK,
-              sqlite3_bind_text(stmt, 4, note.snippet, -1, SQLITE_TRANSIENT) == SQLITE_OK,
-              sqlite3_bind_text(stmt, 5, note.content, -1, SQLITE_TRANSIENT) == SQLITE_OK,
-              sqlite3_bind_text(stmt, 6, note.folder, -1, SQLITE_TRANSIENT) == SQLITE_OK else {
-            throw SQLiteError.bind(message: errorMessage)
-        }
-        
-        // handle nullable dates
-        if let created = note.created {
-            guard sqlite3_bind_text(stmt, 7, created, -1, SQLITE_TRANSIENT) == SQLITE_OK else {
-                throw SQLiteError.bind(message: errorMessage)
-            }
-        } else {
-            guard sqlite3_bind_null(stmt, 7) == SQLITE_OK else {
-                throw SQLiteError.bind(message: errorMessage)
-=======
+        }
+    }
+    
     
     func insertEmails(_ emails: [Email]) throws -> [String] {
         return try sync {
@@ -1069,109 +568,9 @@
             var results = [Document]()
             while sqlite3_step(stmt) == SQLITE_ROW {
                 results.append(extractDocument(from: stmt))
->>>>>>> 64562a78
             }
             return results
         }
-<<<<<<< HEAD
-        
-        guard sqlite3_bind_text(stmt, 8, note.modified, -1, SQLITE_TRANSIENT) == SQLITE_OK else {
-            throw SQLiteError.bind(message: errorMessage)
-        }
-        
-        // handle nullable timestamps
-        if let creationTs = note.creationTimestamp {
-            guard sqlite3_bind_double(stmt, 9, creationTs) == SQLITE_OK else {
-                throw SQLiteError.bind(message: errorMessage)
-            }
-        } else {
-            guard sqlite3_bind_null(stmt, 9) == SQLITE_OK else {
-                throw SQLiteError.bind(message: errorMessage)
-            }
-        }
-        
-        guard sqlite3_bind_double(stmt, 10, note.modificationTimestamp) == SQLITE_OK else {
-            throw SQLiteError.bind(message: errorMessage)
-        }
-        
-        guard sqlite3_step(stmt) == SQLITE_DONE else {
-            throw SQLiteError.step(message: errorMessage)
-        }
-        
-        print("inserted note with id: \(noteId) (original: \(note.originalId))")
-        return noteId
-    }
-    
-    func findNote(id: String) throws -> NoteData? {
-        let sql = "SELECT * FROM Note WHERE Id = ?;"
-        let stmt = try prepare(sql)
-        defer { sqlite3_finalize(stmt) }
-        
-        let SQLITE_TRANSIENT = unsafeBitCast(-1, to: sqlite3_destructor_type.self)
-        guard sqlite3_bind_text(stmt, 1, id, -1, SQLITE_TRANSIENT) == SQLITE_OK else {
-            throw SQLiteError.bind(message: errorMessage)
-        }
-        
-        if sqlite3_step(stmt) == SQLITE_ROW {
-            return extractNote(from: stmt)
-        }
-        return nil
-    }
-    
-    func deleteNote(id: String) throws {
-        try execute("BEGIN TRANSACTION;")
-        defer { try? execute("COMMIT;") }
-        do {
-            let stmt = try prepare("DELETE FROM Note WHERE Id = ?;")
-            defer { sqlite3_finalize(stmt) }
-            let SQLITE_TRANSIENT = unsafeBitCast(-1, to: sqlite3_destructor_type.self)
-            guard sqlite3_bind_text(stmt, 1, id, -1, SQLITE_TRANSIENT) == SQLITE_OK else {
-                throw SQLiteError.bind(message: errorMessage)
-            }
-            guard sqlite3_step(stmt) == SQLITE_DONE else {
-                throw SQLiteError.step(message: errorMessage)
-            }
-        }
-
-        do {
-            let stmt = try prepare("DELETE FROM Chunk WHERE parent_id = ?;")
-            defer { sqlite3_finalize(stmt) }
-            let SQLITE_TRANSIENT = unsafeBitCast(-1, to: sqlite3_destructor_type.self)
-            guard sqlite3_bind_text(stmt, 1, id, -1, SQLITE_TRANSIENT) == SQLITE_OK else {
-                throw SQLiteError.bind(message: errorMessage)
-            }
-            guard sqlite3_step(stmt) == SQLITE_DONE else {
-                throw SQLiteError.step(message: errorMessage)
-            }
-        }
-    }
-    
-    // MARK: - Chunk Operations
-    
-    func insertChunk(parentId: String, contentType: ContentType, chunkIndex: Int = 0, text: String, embedding: [Float]) throws {
-        let sql = """
-        INSERT INTO Chunk 
-        (parent_id, content_type, chunk_index, chunk_text, embedding)
-        VALUES (?, ?, ?, ?, vec_f32(?));
-        """
-        
-        let stmt = try prepare(sql)
-        defer { sqlite3_finalize(stmt) }
-        
-        let SQLITE_TRANSIENT = unsafeBitCast(-1, to: sqlite3_destructor_type.self)
-        let vectorBlob = embeddingToBlob(embedding)
-        
-        guard sqlite3_bind_text(stmt, 1, parentId, -1, SQLITE_TRANSIENT) == SQLITE_OK,
-              sqlite3_bind_text(stmt, 2, contentType.rawValue, -1, SQLITE_TRANSIENT) == SQLITE_OK,
-              sqlite3_bind_int(stmt, 3, Int32(chunkIndex)) == SQLITE_OK,
-              sqlite3_bind_text(stmt, 4, text, -1, SQLITE_TRANSIENT) == SQLITE_OK,
-              sqlite3_bind_blob(stmt, 5, vectorBlob, Int32(vectorBlob.count), nil) == SQLITE_OK else {
-            throw SQLiteError.bind(message: errorMessage)
-        }
-        
-        guard sqlite3_step(stmt) == SQLITE_DONE else {
-            throw SQLiteError.step(message: errorMessage)
-=======
     }
     
     func getAllEmails(limit: Int? = nil, offset: Int? = nil, orderBy: String? = nil) throws -> [Email] {
@@ -1741,14 +1140,11 @@
             }
             
             return threadChunk.id
->>>>>>> 64562a78
-        }
-    }
-    
+        }
+    }
 
     
-    // MARK: - Private Helpers
-    
+    /// convert [Float] to binary blob (4 bytes per float, little endian)
     private func embeddingToBlob(_ embedding: [Float]) -> [UInt8] {
         var blob = [UInt8]()
         blob.reserveCapacity(embedding.count * 4)
@@ -1968,10 +1364,6 @@
         let dateString = String(cString: sqlite3_column_text(stmt, 6))
         let metadataJSON = String(cString: sqlite3_column_text(stmt, 7))
         
-<<<<<<< HEAD
-        let dateString = String(cString: sqlite3_column_text(stmt, 3))
-=======
->>>>>>> 64562a78
         let formatter = ISO8601DateFormatter()
         let date = formatter.date(from: dateString) ?? Date()
         
@@ -2005,213 +1397,6 @@
         return "no error"
     }
     
-<<<<<<< HEAD
-    private func extractMessage(from stmt: OpaquePointer?) -> MessageData {
-        let id = String(cString: sqlite3_column_text(stmt, 0))
-        let originalId = sqlite3_column_int(stmt, 1)
-        let text = String(cString: sqlite3_column_text(stmt, 2))
-        let date = String(cString: sqlite3_column_text(stmt, 3))
-        let timestamp = sqlite3_column_int64(stmt, 4)
-        let isFromMe = sqlite3_column_int(stmt, 5) == 1
-        let isSent = sqlite3_column_int(stmt, 6) == 1
-        let service = String(cString: sqlite3_column_text(stmt, 7))
-        let contact = sqlite3_column_text(stmt, 8).map { String(cString: $0) }
-        let chatName = String(cString: sqlite3_column_text(stmt, 9))
-        let chatId = String(cString: sqlite3_column_text(stmt, 10))
-        
-        return MessageData(
-            id: id, originalId: originalId, text: text, date: date, timestamp: timestamp,
-            isFromMe: isFromMe, isSent: isSent, service: service,
-            contact: contact, chatName: chatName, chatId: chatId
-        )
-    }
-    
-    private func extractEmail(from stmt: OpaquePointer?) -> EmailData {
-        let id = String(cString: sqlite3_column_text(stmt, 0))
-        let originalId = String(cString: sqlite3_column_text(stmt, 1))
-        let threadId = String(cString: sqlite3_column_text(stmt, 2))
-        let subject = String(cString: sqlite3_column_text(stmt, 3))
-        let sender = String(cString: sqlite3_column_text(stmt, 4))
-        let recipient = String(cString: sqlite3_column_text(stmt, 5))
-        let readableDate = String(cString: sqlite3_column_text(stmt, 6))
-        let content = String(cString: sqlite3_column_text(stmt, 7))
-        let labelsString = String(cString: sqlite3_column_text(stmt, 8))
-        let snippet = String(cString: sqlite3_column_text(stmt, 9))
-        let timestamp = sqlite3_column_int64(stmt, 10)
-        
-        // parse labels json
-        let labels = (try? JSONSerialization.jsonObject(with: labelsString.data(using: .utf8) ?? Data()) as? [String]) ?? []
-        
-        return EmailData(
-            id: id, originalId: originalId, threadId: threadId, subject: subject, sender: sender,
-            recipient: recipient, date: readableDate, content: content, labels: labels,
-            snippet: snippet, readableDate: readableDate, timestamp: timestamp
-        )
-    }
-    
-    private func extractNote(from stmt: OpaquePointer?) -> NoteData {
-        let id = String(cString: sqlite3_column_text(stmt, 0))
-        let originalId = sqlite3_column_int(stmt, 1)
-        let title = String(cString: sqlite3_column_text(stmt, 2))
-        let snippet = sqlite3_column_text(stmt, 3).map { String(cString: $0) }
-        let content = String(cString: sqlite3_column_text(stmt, 4))
-        let folder = String(cString: sqlite3_column_text(stmt, 5))
-        let created = sqlite3_column_text(stmt, 6).map { String(cString: $0) }
-        let modified = String(cString: sqlite3_column_text(stmt, 7))
-        let creationTimestamp = sqlite3_column_type(stmt, 8) == SQLITE_NULL ? nil : sqlite3_column_double(stmt, 8)
-        let modificationTimestamp = sqlite3_column_double(stmt, 9)
-        
-        return NoteData(
-            id: id, originalId: originalId, title: title, snippet: snippet, content: content,
-            folder: folder, created: created, modified: modified,
-            creationTimestamp: creationTimestamp, modificationTimestamp: modificationTimestamp
-        )
-    }
-    
-    // MARK: - Legacy Document Support
-    
-    func insertDocument(title: String, content: String, embedding: [Float]) throws -> String {
-        let documentId = generateUUID()
-        
-        // insert document
-        let docSQL = "INSERT INTO Document (Id, Title, Content) VALUES (?, ?, ?);"
-        let stmt = try prepare(docSQL)
-        defer { sqlite3_finalize(stmt) }
-
-        let SQLITE_TRANSIENT = unsafeBitCast(-1, to: sqlite3_destructor_type.self)
-        guard sqlite3_bind_text(stmt, 1, documentId, -1, SQLITE_TRANSIENT) == SQLITE_OK,
-              sqlite3_bind_text(stmt, 2, title, -1, SQLITE_TRANSIENT) == SQLITE_OK,
-              sqlite3_bind_text(stmt, 3, content, -1, SQLITE_TRANSIENT) == SQLITE_OK else {
-            throw SQLiteError.bind(message: errorMessage)
-        }
-        guard sqlite3_step(stmt) == SQLITE_DONE else {
-            throw SQLiteError.step(message: errorMessage)
-        }
-        
-        // insert into chunk table
-        try insertChunk(parentId: documentId, contentType: .document, chunkIndex: 0, text: content, embedding: embedding)
-        
-        return documentId
-    }
-    
-    func findDocument(id: String) throws -> Document? {
-        let sql = "SELECT Id, Title, Content, CreatedAt FROM Document WHERE Id = ?;"
-        let stmt = try prepare(sql)
-        defer { sqlite3_finalize(stmt) }
-        
-        let SQLITE_TRANSIENT = unsafeBitCast(-1, to: sqlite3_destructor_type.self)
-        guard sqlite3_bind_text(stmt, 1, id, -1, SQLITE_TRANSIENT) == SQLITE_OK else {
-            throw SQLiteError.bind(message: errorMessage)
-        }
-        
-        if sqlite3_step(stmt) == SQLITE_ROW {
-            return extractDocument(from: stmt)
-        }
-        return nil
-    }
-    
-    func findAllDocuments() throws -> [Document] {
-        let sql = "SELECT Id, Title, Content, CreatedAt FROM Document ORDER BY CreatedAt DESC;"
-        let stmt = try prepare(sql)
-        defer { sqlite3_finalize(stmt) }
-
-        var documents = [Document]()
-        while sqlite3_step(stmt) == SQLITE_ROW {
-            documents.append(extractDocument(from: stmt))
-        }
-        return documents
-    }
-    
-    func searchDocuments(queryEmbedding: [Float], limit: Int = 10) throws -> [SearchResult] {
-        let results = try searchAllContent(queryEmbedding: queryEmbedding, limit: limit, contentTypes: [.document])
-        return results.compactMap { result in
-            guard let doc = try? findDocument(id: result.id) else { return nil }
-            return SearchResult(document: doc, distance: result.distance)
-        }
-    }
-    
-    func deleteDocument(id: String) throws {
-        try execute("BEGIN TRANSACTION;")
-        defer { try? execute("COMMIT;") }
-        do {
-            let stmt = try prepare("DELETE FROM Document WHERE Id = ?;")
-            defer { sqlite3_finalize(stmt) }
-            let SQLITE_TRANSIENT = unsafeBitCast(-1, to: sqlite3_destructor_type.self)
-            guard sqlite3_bind_text(stmt, 1, id, -1, SQLITE_TRANSIENT) == SQLITE_OK else {
-                throw SQLiteError.bind(message: errorMessage)
-            }
-            guard sqlite3_step(stmt) == SQLITE_DONE else {
-                throw SQLiteError.step(message: errorMessage)
-            }
-        }
-
-        do {
-            let stmt = try prepare("DELETE FROM Chunk WHERE parent_id = ?;")
-            defer { sqlite3_finalize(stmt) }
-            let SQLITE_TRANSIENT = unsafeBitCast(-1, to: sqlite3_destructor_type.self)
-            guard sqlite3_bind_text(stmt, 1, id, -1, SQLITE_TRANSIENT) == SQLITE_OK else {
-                throw SQLiteError.bind(message: errorMessage)
-            }
-            guard sqlite3_step(stmt) == SQLITE_DONE else {
-                throw SQLiteError.step(message: errorMessage)
-            }
-        }
-    }
-
-    
-    func nukeDB() {
-        print(try! execute("DELETE FROM Message;"))
-        print(try! execute("DELETE FROM Email;"))
-        print(try! execute("DELETE FROM Note;"))
-        print(try! execute("DELETE FROM Document;"))
-        print(try! execute("DELETE FROM Chunk;"))
-    }
-}
-
-// MARK: - Data Models
-
-struct MessageData {
-    let id: String? // our db id (now UUID)
-    let originalId: Int32 // their id
-    let text: String
-    let date: String
-    let timestamp: Int64
-    let isFromMe: Bool
-    let isSent: Bool
-    let service: String
-    let contact: String?
-    let chatName: String
-    let chatId: String
-}
-
-struct EmailData {
-    let id: String? // our db id (now UUID)
-    let originalId: String // their id
-    let threadId: String
-    let subject: String
-    let sender: String
-    let recipient: String
-    let date: String
-    let content: String
-    let labels: [String]
-    let snippet: String
-    let readableDate: String
-    let timestamp: Int64
-}
-
-struct NoteData {
-    let id: String? // our db id (now UUID)
-    let originalId: Int32 // their id
-    let title: String
-    let snippet: String?
-    let content: String
-    let folder: String
-    let created: String?
-    let modified: String
-    let creationTimestamp: Double?
-    let modificationTimestamp: Double
-}
-=======
     private func prepare(_ sql: String) throws -> OpaquePointer? {
         var stmt: OpaquePointer?
         guard sqlite3_prepare_v2(dbPointer, sql, -1, &stmt, nil) == SQLITE_OK else {
@@ -2247,4 +1432,3 @@
     }
 }
 
->>>>>>> 64562a78
